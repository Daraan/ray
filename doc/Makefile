# Makefile for Sphinx documentation

# You can set these variables from the command line.
SPHINXOPTS    =
SPHINXBUILD   = sphinx-build
PAPER         =
BUILDDIR      = _build

# User-friendly check for sphinx-build
ifeq ($(shell which $(SPHINXBUILD) >/dev/null 2>&1; echo $$?), 1)
$(error The '$(SPHINXBUILD)' command was not found. Make sure you have Sphinx installed, then set the SPHINXBUILD environment variable to point to the full path of the '$(SPHINXBUILD)' executable. Alternatively you can add the directory with the executable to your PATH. If you don't have Sphinx installed, grab it from http://sphinx-doc.org/)
endif

# Internal variables.
PAPEROPT_a4     = -D latex_paper_size=a4
PAPEROPT_letter = -D latex_paper_size=letter
ALLSPHINXOPTS   = -d $(BUILDDIR)/doctrees $(PAPEROPT_$(PAPER)) $(SPHINXOPTS) source
# the i18n builder cannot share the environment and doctrees with the others
I18NSPHINXOPTS  = $(PAPEROPT_$(PAPER)) $(SPHINXOPTS) source

.PHONY: help clean html develop linkcheck doctest coverage

help:
	@echo "Please use \`make <target>' where <target> is one of"
	@echo "  clean      to remove all build files"
	@echo "  html       to build the documentation as HTML, as in production"
	@echo "  develop    to build the documentation as HTML, for quick development"
	@echo "  linkcheck  to check all external links for integrity"
	@echo "  doctest    to run all doctests embedded in the documentation (if enabled)"
	@echo "  coverage   to run coverage check of the documentation (if enabled)"

clean:
	rm -rf $(BUILDDIR)/*
	rm -rf ./source/*/api/doc/*
	rm -rf ./source/ray-references/api/*/doc/*
	rm -rf ./source/cluster/running_applications/doc/*
	rm -rf ./source/cluster/running_applications/job-submission/doc/*
	rm -rf ./source/ray-observability/api/state/doc*
	rm -rf ./source/rllib/package_ref/doc*

html:
<<<<<<< HEAD
	$(SPHINXBUILD) -j 4 -W --keep-going -b html $(ALLSPHINXOPTS) $(BUILDDIR)/html
=======
	SKIP_LOG_RESET=True $(SPHINXBUILD) -W --keep-going -b html $(ALLSPHINXOPTS) $(BUILDDIR)/html
>>>>>>> cd0d3cd7
	@echo
	@echo "Build finished. The HTML pages are in $(BUILDDIR)/html."

develop:
<<<<<<< HEAD
	FAST=True $(SPHINXBUILD) -j 4 -b html $(ALLSPHINXOPTS) $(BUILDDIR)/html
=======
	SKIP_LOG_RESET=True FAST=True $(SPHINXBUILD) -b html $(ALLSPHINXOPTS) $(BUILDDIR)/html
>>>>>>> cd0d3cd7
	@echo
	@echo "Build finished. The HTML pages are in $(BUILDDIR)/html."
	@echo "View the documentation by opening a browser and going to $(BUILDDIR)/html/index.html."

info:
	$(SPHINXBUILD) -b texinfo $(ALLSPHINXOPTS) $(BUILDDIR)/texinfo
	@echo "Running Texinfo files through makeinfo..."
	make -C $(BUILDDIR)/texinfo info
	@echo "makeinfo finished; the Info files are in $(BUILDDIR)/texinfo."

changes:
	$(SPHINXBUILD) -b changes $(ALLSPHINXOPTS) $(BUILDDIR)/changes
	@echo
	@echo "The overview file is in $(BUILDDIR)/changes."

linkcheck:
	$(SPHINXBUILD) -b linkcheck $(ALLSPHINXOPTS) $(BUILDDIR)/linkcheck
	@echo
	@echo "Link check complete; look for any errors in the above output " \
	      "or in $(BUILDDIR)/linkcheck/output.txt."

doctest:
	$(SPHINXBUILD) -b doctest $(ALLSPHINXOPTS) $(BUILDDIR)/doctest
	@echo "Testing of doctests in the sources finished, look at the " \
	      "results in $(BUILDDIR)/doctest/output.txt."

coverage:
	$(SPHINXBUILD) -b coverage $(ALLSPHINXOPTS) $(BUILDDIR)/coverage
	@echo "Testing of coverage in the sources finished, look at the " \
	      "results in $(BUILDDIR)/coverage/python.txt."<|MERGE_RESOLUTION|>--- conflicted
+++ resolved
@@ -39,20 +39,12 @@
 	rm -rf ./source/rllib/package_ref/doc*
 
 html:
-<<<<<<< HEAD
-	$(SPHINXBUILD) -j 4 -W --keep-going -b html $(ALLSPHINXOPTS) $(BUILDDIR)/html
-=======
 	SKIP_LOG_RESET=True $(SPHINXBUILD) -W --keep-going -b html $(ALLSPHINXOPTS) $(BUILDDIR)/html
->>>>>>> cd0d3cd7
 	@echo
 	@echo "Build finished. The HTML pages are in $(BUILDDIR)/html."
 
 develop:
-<<<<<<< HEAD
-	FAST=True $(SPHINXBUILD) -j 4 -b html $(ALLSPHINXOPTS) $(BUILDDIR)/html
-=======
 	SKIP_LOG_RESET=True FAST=True $(SPHINXBUILD) -b html $(ALLSPHINXOPTS) $(BUILDDIR)/html
->>>>>>> cd0d3cd7
 	@echo
 	@echo "Build finished. The HTML pages are in $(BUILDDIR)/html."
 	@echo "View the documentation by opening a browser and going to $(BUILDDIR)/html/index.html."
