#!/usr/bin/env python
import json
import os
from pathlib import Path
import yaml
import typer
from typing import Optional

import ray
from ray.tune.resources import resources_to_json, json_to_resources
from ray.tune.tune import run_experiments
from ray.tune.schedulers import create_scheduler
from ray.rllib.utils.framework import try_import_tf, try_import_torch
from ray.rllib.common import CLIArguments as cli
from ray.rllib.common import FrameworkEnum, SupportedFileType


def import_backends():
    """Try to import both backends for flag checking/warnings."""
    tf1, tf, tfv = try_import_tf()
    torch, _ = try_import_torch()


# Create the "train" Typer app
train_app = typer.Typer()


def _patch_path(path: str):
    """
    Patch a path to be relative to the current working directory.

    Args:
        path: relative input path.

    Returns: Patched path.
    """
    # This script runs in the ray/rllib dir.
    rllib_dir = Path(__file__).parent
    if isinstance(path, list):
        return [_patch_path(i) for i in path]
    elif isinstance(path, dict):
        return {_patch_path(k): _patch_path(v) for k, v in path.items()}
    elif isinstance(path, str):
        if os.path.exists(path):
            return path
        else:
            abs_path = str(rllib_dir.absolute().joinpath(path))
            return abs_path if os.path.exists(abs_path) else path
    else:
        return path


def load_experiments_from_file(config_file: str, file_type: SupportedFileType = None):
    """Load experiments from a file. Currently only supports YAML."""
    # TODO use file type to load JSON and Python files (i.e. from config objects).
    with open(config_file) as f:
        experiments = yaml.safe_load(f)
    return experiments


@train_app.command()
def file(
    # File-based arguments.
    config_file: str = cli.ConfigFile,
    # Additional config arguments used for overriding.
    v: bool = cli.V,
    vv: bool = cli.VV,
    framework: FrameworkEnum = cli.Framework,
    trace: bool = cli.Trace,
    # Ray cluster options.
    local_mode: bool = cli.LocalMode,
    ray_address: Optional[str] = cli.RayAddress,
    ray_ui: bool = cli.RayUi,
    ray_num_cpus: Optional[int] = cli.RayNumCpus,
    ray_num_gpus: Optional[int] = cli.RayNumGpus,
    ray_num_nodes: Optional[int] = cli.RayNumNodes,
    ray_object_store_memory: Optional[int] = cli.RayObjectStoreMemory,
    # Ray scheduling options.
    resume: bool = cli.Resume,
    scheduler: Optional[str] = cli.Scheduler,
    scheduler_config: str = cli.SchedulerConfig,
):
    """Train a reinforcement learning agent from file.
    The file argument is required to run this command.\n\n

    Grid search example with the RLlib CLI:\n
      rllib train file tuned_examples/ppo/cartpole-ppo.yaml\n\n

    You can also run an example from a URL with the file content:\n
      rllib train file https://raw.githubusercontent.com/ray-project/ray/\
      master/rllib/tuned_examples/ppo/cartpole-ppo.yaml
    """
    from ray.rllib.common import download_example_file

    # Attempt to download the file if it's not found locally.
    config_file, temp_file = download_example_file(
        example_file=config_file, base_url=None
    )

    import_backends()
    framework = framework.value if framework else None

    experiments = load_experiments_from_file(config_file)
    exp_name = list(experiments.keys())[0]
    algo = experiments[exp_name]["run"]

    # if we had to download the config file, remove the temp file.
    if temp_file:
        temp_file.close()

    run_rllib_experiments(
        experiments=experiments,
        v=v,
        vv=vv,
        framework=framework,
        trace=trace,
        ray_num_nodes=ray_num_nodes,
        ray_num_cpus=ray_num_cpus,
        ray_num_gpus=ray_num_gpus,
        ray_object_store_memory=ray_object_store_memory,
        ray_ui=ray_ui,
        ray_address=ray_address,
        local_mode=local_mode,
        resume=resume,
        scheduler=scheduler,
        scheduler_config=scheduler_config,
        algo=algo,
    )


@train_app.callback(invoke_without_command=True)
def run(
    # Context object for subcommands
    ctx: typer.Context,
    # Config-based arguments.
    algo: str = cli.Algo,
    env: str = cli.Env,
    config: str = cli.Config,
    stop: str = cli.Stop,
    experiment_name: str = cli.ExperimentName,
    num_samples: int = cli.NumSamples,
    checkpoint_freq: int = cli.CheckpointFreq,
    checkpoint_at_end: bool = cli.CheckpointAtEnd,
    local_dir: str = cli.LocalDir,
    restore: str = cli.Restore,
    resources_per_trial: str = cli.ResourcesPerTrial,
    keep_checkpoints_num: int = cli.KeepCheckpointsNum,
    checkpoint_score_attr: str = cli.CheckpointScoreAttr,
    upload_dir: str = cli.UploadDir,
    # Additional config arguments used for overriding.
    v: bool = cli.V,
    vv: bool = cli.VV,
    framework: FrameworkEnum = cli.Framework,
    trace: bool = cli.Trace,
    # Ray cluster options.
    local_mode: bool = cli.LocalMode,
    ray_address: str = cli.RayAddress,
    ray_ui: bool = cli.RayUi,
    ray_num_cpus: int = cli.RayNumCpus,
    ray_num_gpus: int = cli.RayNumGpus,
    ray_num_nodes: int = cli.RayNumNodes,
    ray_object_store_memory: int = cli.RayObjectStoreMemory,
    # Ray scheduling options.
    resume: bool = cli.Resume,
    scheduler: str = cli.Scheduler,
    scheduler_config: str = cli.SchedulerConfig,
):
    """Train a reinforcement learning agent from command line options.
    The options --env and --algo are required to run this command.

    Training example via RLlib CLI:\n
        rllib train --algo DQN --env CartPole-v1\n\n
    """

    # If no subcommand is specified, simply run the following lines as the
    # "rllib train" main command.
    if ctx.invoked_subcommand is None:

        # we only check for backends when actually running the command. otherwise the
        # start-up time is too slow.
        import_backends()

        framework = framework.value if framework else None

        config = json.loads(config)
        resources_per_trial = json_to_resources(resources_per_trial)

        # Load a single experiment from configuration
        experiments = {
<<<<<<< HEAD
            experiment_name: {  # i.e. log to ~/ray_results/default
                "run": algo,
                "checkpoint_freq": checkpoint_freq,
                "checkpoint_at_end": checkpoint_at_end,
                "keep_checkpoints_num": keep_checkpoints_num,
                "checkpoint_score_attr": checkpoint_score_attr,
                "local_dir": local_dir,
=======
            args.experiment_name: {  # i.e. log to ~/ray_results/default
                "run": args.run,
                "checkpoint_config": {
                    "checkpoint_frequency": args.checkpoint_freq,
                    "checkpoint_at_end": args.checkpoint_at_end,
                    "num_to_keep": args.keep_checkpoints_num,
                    "checkpoint_score_attribute": args.checkpoint_score_attr,
                },
                "local_dir": args.local_dir,
>>>>>>> e142be07
                "resources_per_trial": (
                    resources_per_trial and resources_to_json(resources_per_trial)
                ),
                "stop": json.loads(stop),
                "config": dict(config, env=env),
                "restore": restore,
                "num_samples": num_samples,
                "sync_config": {
                    "upload_dir": upload_dir,
                },
            }
        }

        run_rllib_experiments(
            experiments=experiments,
            v=v,
            vv=vv,
            framework=framework,
            trace=trace,
            ray_num_nodes=ray_num_nodes,
            ray_num_cpus=ray_num_cpus,
            ray_num_gpus=ray_num_gpus,
            ray_object_store_memory=ray_object_store_memory,
            ray_ui=ray_ui,
            ray_address=ray_address,
            local_mode=local_mode,
            resume=resume,
            scheduler=scheduler,
            scheduler_config=scheduler_config,
            algo=algo,
        )


def run_rllib_experiments(
    experiments,
    v: cli.V,
    vv: cli.VV,
    framework: str,
    trace: cli.Trace,
    ray_num_nodes: cli.RayNumNodes,
    ray_num_cpus: cli.RayNumCpus,
    ray_num_gpus: cli.RayNumGpus,
    ray_object_store_memory: cli.RayObjectStoreMemory,
    ray_ui: cli.RayUi,
    ray_address: cli.RayAddress,
    local_mode: cli.LocalMode,
    resume: cli.Resume,
    scheduler: cli.Scheduler,
    scheduler_config: cli.SchedulerConfig,
    algo: cli.Algo,
):
    """Main training function for the RLlib CLI, whether you've loaded your
    experiments from a config file or from command line options."""

    # Override experiment data with command line arguments.
    verbose = 1
    for exp in experiments.values():
        # Bazel makes it hard to find files specified in `args` (and `data`).
        # Look for them here.
        # NOTE: Some of our yaml files don't have a `config` section.
        input_ = exp.get("config", {}).get("input")
        if input_ and input_ != "sampler":
            exp["config"]["input"] = _patch_path(input_)

        if not exp.get("env") and not exp.get("config", {}).get("env"):
            raise ValueError(
                "You either need to provide an --env argument (e.g. 'CartPole-v1') "
                "or pass an `env` key with a valid environment to your `config`"
                "argument."
            )
        elif framework is not None:
            exp["config"]["framework"] = framework
        if trace:
            if exp["config"]["framework"] not in ["tf2"]:
                raise ValueError("Must enable --eager to enable tracing.")
            exp["config"]["eager_tracing"] = True
        if v:
            exp["config"]["log_level"] = "INFO"
            verbose = 3  # Print details on trial result
        if vv:
            exp["config"]["log_level"] = "DEBUG"
            verbose = 3  # Print details on trial result

    # Initialize the Ray cluster with the specified options.
    if ray_num_nodes:
        # Import this only here so that train.py also works with
        # older versions (and user doesn't use `--ray-num-nodes`).
        from ray.cluster_utils import Cluster

        cluster = Cluster()
        for _ in range(ray_num_nodes):
            cluster.add_node(
                num_cpus=ray_num_cpus or 1,
                num_gpus=ray_num_gpus or 0,
                object_store_memory=ray_object_store_memory,
            )
        ray.init(address=cluster.address)
    else:
        ray.init(
            include_dashboard=ray_ui,
            address=ray_address,
            object_store_memory=ray_object_store_memory,
            num_cpus=ray_num_cpus,
            num_gpus=ray_num_gpus,
            local_mode=local_mode,
        )

    # Run the Tune experiment and return the trials.
    scheduler_config = json.loads(scheduler_config)
    trials = run_experiments(
        experiments,
        scheduler=create_scheduler(scheduler, **scheduler_config),
        resume=resume,
        verbose=verbose,
        concurrent=True,
    )
    ray.shutdown()

    checkpoints = []
    for trial in trials:
        if trial.checkpoint.dir_or_data:
            checkpoints.append(trial.checkpoint.dir_or_data)

    if checkpoints:
        from rich import print
        from rich.panel import Panel

        print("\nYour training finished.")

        print("Best available checkpoint for each trial:")
        for cp in checkpoints:
            print(f"  {cp}")

        print(
            "\nYou can now evaluate your trained algorithm from any "
            "checkpoint, e.g. by running:"
        )
        print(Panel(f"[green]  rllib evaluate {checkpoints[0]} --algo {algo}"))


def main():
    """Run the CLI."""
    train_app()


if __name__ == "__main__":
    main()<|MERGE_RESOLUTION|>--- conflicted
+++ resolved
@@ -187,7 +187,6 @@
 
         # Load a single experiment from configuration
         experiments = {
-<<<<<<< HEAD
             experiment_name: {  # i.e. log to ~/ray_results/default
                 "run": algo,
                 "checkpoint_freq": checkpoint_freq,
@@ -195,17 +194,6 @@
                 "keep_checkpoints_num": keep_checkpoints_num,
                 "checkpoint_score_attr": checkpoint_score_attr,
                 "local_dir": local_dir,
-=======
-            args.experiment_name: {  # i.e. log to ~/ray_results/default
-                "run": args.run,
-                "checkpoint_config": {
-                    "checkpoint_frequency": args.checkpoint_freq,
-                    "checkpoint_at_end": args.checkpoint_at_end,
-                    "num_to_keep": args.keep_checkpoints_num,
-                    "checkpoint_score_attribute": args.checkpoint_score_attr,
-                },
-                "local_dir": args.local_dir,
->>>>>>> e142be07
                 "resources_per_trial": (
                     resources_per_trial and resources_to_json(resources_per_trial)
                 ),
