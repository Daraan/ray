import asyncio
import inspect
import logging
import os
import pickle
import threading
import time
import traceback
from contextlib import contextmanager
from functools import wraps
from importlib import import_module
from typing import Any, AsyncGenerator, Callable, Dict, Optional, Tuple, Union

import starlette.responses

import ray
from ray import cloudpickle
from ray._private.utils import get_or_create_event_loop
from ray.actor import ActorClass
from ray.remote_function import RemoteFunction
from ray.serve import metrics
from ray.serve._private.autoscaling_metrics import InMemoryMetricsStore
from ray.serve._private.common import (
    DeploymentID,
    ReplicaName,
    ReplicaTag,
    ServeComponentType,
    StreamingHTTPRequest,
    gRPCRequest,
)
from ray.serve._private.config import DeploymentConfig
from ray.serve._private.constants import (
    DEFAULT_LATENCY_BUCKET_MS,
    GRPC_CONTEXT_ARG_NAME,
    HEALTH_CHECK_METHOD,
    RAY_SERVE_GAUGE_METRIC_SET_PERIOD_S,
    RAY_SERVE_REPLICA_AUTOSCALING_METRIC_RECORD_PERIOD_S,
    RECONFIGURE_METHOD,
    SERVE_CONTROLLER_NAME,
    SERVE_LOGGER_NAME,
    SERVE_NAMESPACE,
)
from ray.serve._private.http_util import (
    ASGIAppReplicaWrapper,
    ASGIArgs,
    ASGIReceiveProxy,
    MessageQueue,
    Response,
)
from ray.serve._private.logging_utils import (
    access_log_msg,
    configure_component_cpu_profiler,
    configure_component_logger,
    configure_component_memory_profiler,
    get_component_logger_file_path,
)
from ray.serve._private.router import RequestMetadata
from ray.serve._private.utils import MetricsPusher, parse_import_path, wrap_to_ray_error
from ray.serve._private.version import DeploymentVersion
from ray.serve.config import AutoscalingConfig
from ray.serve.deployment import Deployment
from ray.serve.exceptions import RayServeException
from ray.serve.schema import LoggingConfig

logger = logging.getLogger(SERVE_LOGGER_NAME)
PUSH_METRICS_TO_CONTROLLER_TASK_NAME = "push_metrics_to_controller"
RECORD_METRICS_TASK_NAME = "record_metrics"
SET_REPLICA_REQUEST_METRIC_GAUGE_TASK_NAME = "set_replica_request_metric_gauge"


def _load_deployment_def_from_import_path(import_path: str) -> Callable:
    module_name, attr_name = parse_import_path(import_path)
    deployment_def = getattr(import_module(module_name), attr_name)

    # For ray or serve decorated class or function, strip to return
    # original body.
    if isinstance(deployment_def, RemoteFunction):
        deployment_def = deployment_def._function
    elif isinstance(deployment_def, ActorClass):
        deployment_def = deployment_def.__ray_metadata__.modified_class
    elif isinstance(deployment_def, Deployment):
        logger.warning(
            f'The import path "{import_path}" contains a '
            "decorated Serve deployment. The decorator's settings "
            "are ignored when deploying via import path."
        )
        deployment_def = deployment_def.func_or_class

    return deployment_def


class ReplicaMetricsManager:
    """Manages metrics for the replica.

    A variety of metrics are managed:
        - Fine-grained metrics are set for every request.
        - Autoscaling statistics are periodically pushed to the controller.
        - Queue length metrics are periodically recorded as user-facing gauges.
    """

    def __init__(
        self,
        replica_tag: ReplicaTag,
        deployment_id: DeploymentID,
        autoscaling_config: Optional[AutoscalingConfig],
    ):
        self._replica_tag = replica_tag
        self._deployment_id = deployment_id
        self._metrics_pusher = MetricsPusher()
        self._metrics_store = InMemoryMetricsStore()
        self._autoscaling_config = autoscaling_config
        self._controller_handle = ray.get_actor(
            SERVE_CONTROLLER_NAME, namespace=SERVE_NAMESPACE
        )
        self._num_ongoing_requests = 0

        # Request counter (only set on replica startup).
        self._restart_counter = metrics.Counter(
            "serve_deployment_replica_starts",
            description=(
                "The number of times this replica has been restarted due to failure."
            ),
        )
        self._restart_counter.inc()

        # Per-request metrics.
        self._request_counter = metrics.Counter(
            "serve_deployment_request_counter",
            description=(
                "The number of queries that have been processed in this replica."
            ),
            tag_keys=("route",),
        )

        self._error_counter = metrics.Counter(
            "serve_deployment_error_counter",
            description=(
                "The number of exceptions that have occurred in this replica."
            ),
            tag_keys=("route",),
        )

        self._processing_latency_tracker = metrics.Histogram(
            "serve_deployment_processing_latency_ms",
            description="The latency for queries to be processed.",
            boundaries=DEFAULT_LATENCY_BUCKET_MS,
            tag_keys=("route",),
        )

        # User-facing Prometheus gauges.
        self._num_pending_items = metrics.Gauge(
            "serve_replica_pending_queries",
            description="The current number of pending queries.",
        )
        self._num_processing_items = metrics.Gauge(
            "serve_replica_processing_queries",
            description="The current number of queries being processed.",
        )

        # Set user-facing gauges periodically.
        self._metrics_pusher.register_task(
            SET_REPLICA_REQUEST_METRIC_GAUGE_TASK_NAME,
            self._set_replica_requests_metrics,
            RAY_SERVE_GAUGE_METRIC_SET_PERIOD_S,
        )

        self.set_autoscaling_config(autoscaling_config)

    def start(self):
        """Start periodic background tasks."""
        self._metrics_pusher.start()

    def shutdown(self):
        """Stop periodic background tasks."""
        self._metrics_pusher.shutdown()

    def set_autoscaling_config(self, autoscaling_config: AutoscalingConfig):
        """Dynamically update autoscaling config."""

        self._autoscaling_config = autoscaling_config

        if self._autoscaling_config:
            # Push autoscaling metrics to the controller periodically.
            self._metrics_pusher.register_task(
                PUSH_METRICS_TO_CONTROLLER_TASK_NAME,
                self._collect_autoscaling_metrics,
                self._autoscaling_config.metrics_interval_s,
                self._controller_handle.record_autoscaling_metrics.remote,
            )
            # Collect autoscaling metrics locally periodically.
            self._metrics_pusher.register_task(
<<<<<<< HEAD
                RECORD_METRICS_TASK_NAME,
                self.get_num_pending_and_running_requests,
=======
                self.get_num_ongoing_requests,
>>>>>>> cbd07f94
                min(
                    RAY_SERVE_REPLICA_AUTOSCALING_METRIC_RECORD_PERIOD_S,
                    self._autoscaling_config.metrics_interval_s,
                ),
                self._add_autoscaling_metrics_point,
            )

<<<<<<< HEAD
    def get_num_pending_and_running_requests(self) -> int:
=======
    def start(self):
        """Start periodic background tasks."""
        self._metrics_pusher.start()

    def shutdown(self):
        """Stop periodic background tasks."""
        self._metrics_pusher.shutdown()

    def set_autoscaling_config(self, autoscaling_config: AutoscalingConfig):
        """Dynamically update autoscaling config."""
        self._autoscaling_config = autoscaling_config

    def inc_num_ongoing_requests(self) -> int:
        """Increment the current total queue length of requests for this replica."""
        self._num_ongoing_requests += 1

    def dec_num_ongoing_requests(self) -> int:
        """Decrement the current total queue length of requests for this replica."""
        self._num_ongoing_requests -= 1

    def get_num_ongoing_requests(self) -> int:
>>>>>>> cbd07f94
        """Get current total queue length of requests for this replica."""
        return self._num_ongoing_requests

    def record_request_metrics(
        self, *, route: str, status_str: str, latency_ms: float, was_error: bool
    ):
        """Records per-request metrics."""
        self._processing_latency_tracker.observe(latency_ms, tags={"route": route})
        if was_error:
            self._error_counter.inc(tags={"route": route})
        else:
            self._request_counter.inc(tags={"route": route})

    def _collect_autoscaling_metrics(self):
        look_back_period = self._autoscaling_config.look_back_period_s
        return self._replica_tag, self._metrics_store.window_average(
            self._replica_tag, time.time() - look_back_period
        )

    def _add_autoscaling_metrics_point(self, data, send_timestamp: float):
        self._metrics_store.add_metrics_point(
            {self._replica_tag: data},
            send_timestamp,
        )

    def _set_replica_requests_metrics(self):
        self._num_processing_items.set(self.get_num_ongoing_requests())


class ReplicaActor:
    """Actor definition for replicas of Ray Serve deployments.

    This class defines the interface that the controller and deployment handles
    (i.e., from proxies and other replicas) use to interact with a replica.

    All interaction with the user-provided callable is done via the
    `UserCallableWrapper` class.
    """

    async def __init__(
        self,
        deployment_id: DeploymentID,
        replica_tag: str,
        serialized_deployment_def: bytes,
        serialized_init_args: bytes,
        serialized_init_kwargs: bytes,
        deployment_config_proto_bytes: bytes,
        version: DeploymentVersion,
    ):
        self._version = version
        self._replica_tag = replica_tag
        self._deployment_id = deployment_id
        self._deployment_config = DeploymentConfig.from_proto_bytes(
            deployment_config_proto_bytes
        )
        self._configure_logger_and_profilers(self._deployment_config.logging_config)
        self._event_loop = get_or_create_event_loop()

        deployment_def = cloudpickle.loads(serialized_deployment_def)
        if isinstance(deployment_def, str):
            deployment_def = _load_deployment_def_from_import_path(deployment_def)

        self._user_callable_wrapper = UserCallableWrapper(
            deployment_def,
            cloudpickle.loads(serialized_init_args),
            cloudpickle.loads(serialized_init_kwargs),
            deployment_id=deployment_id,
        )

        # Guards against calling the user's callable constructor multiple times.
        self._user_callable_initialized = False
        self._user_callable_initialized_lock = asyncio.Lock()

        # Set metadata for logs and metrics.
        # servable_object will be populated in `initialize_and_get_metadata`.
        self._set_internal_replica_context(servable_object=None)

        self._metrics_manager = ReplicaMetricsManager(
            replica_tag, deployment_id, self._deployment_config.autoscaling_config
        )
        self._metrics_manager.start()

    def _set_internal_replica_context(self, *, servable_object: Callable = None):
        ray.serve.context._set_internal_replica_context(
            app_name=self._deployment_id.app,
            deployment=self._deployment_id.name,
            replica_tag=self._replica_tag,
            servable_object=servable_object,
        )

    def _configure_logger_and_profilers(
        self, logging_config: Union[None, Dict, LoggingConfig]
    ):
        if logging_config is None:
            logging_config = {}
        if isinstance(logging_config, dict):
            logging_config = LoggingConfig(**logging_config)

        replica_name = ReplicaName.from_replica_tag(self._replica_tag)
        if replica_name.app_name:
            component_name = f"{replica_name.app_name}_{replica_name.deployment_name}"
        else:
            component_name = f"{replica_name.deployment_name}"
        component_id = replica_name.replica_suffix

        configure_component_logger(
            component_type=ServeComponentType.REPLICA,
            component_name=component_name,
            component_id=component_id,
            logging_config=logging_config,
        )
        configure_component_memory_profiler(
            component_type=ServeComponentType.REPLICA,
            component_name=component_name,
            component_id=component_id,
        )
        self.cpu_profiler, self.cpu_profiler_log = configure_component_cpu_profiler(
            component_type=ServeComponentType.REPLICA,
            component_name=component_name,
            component_id=component_id,
        )

    def get_num_ongoing_requests(self) -> int:
        """Fetch the number of ongoing requests at this replica (queue length).

        This runs on a separate thread (using a Ray concurrency group) so it will
        not be blocked by user code.
        """
        return self._metrics_manager.get_num_ongoing_requests()

    @contextmanager
    def _wrap_user_method_call(self, request_metadata: RequestMetadata):
        """Context manager that wraps user method calls.

        1) Sets the request context var with appropriate metadata.
        2) Records the access log message (if not disabled).
        3) Records per-request metrics via the metrics manager.
        """
        ray.serve.context._serve_request_context.set(
            ray.serve.context._RequestContext(
                request_metadata.route,
                request_metadata.request_id,
                self._deployment_id.app,
                request_metadata.multiplexed_model_id,
                request_metadata.grpc_context,
            )
        )

        start_time = time.time()
        user_exception = None
        try:
            self._metrics_manager.inc_num_ongoing_requests()
            yield
        except Exception as e:
            user_exception = e
            logger.error(f"Request failed:\n{e}")
            if ray.util.pdb._is_ray_debugger_enabled():
                ray.util.pdb._post_mortem()
        finally:
            self._metrics_manager.dec_num_ongoing_requests()

        latency_ms = (time.time() - start_time) * 1000
        if user_exception is None:
            status_str = "OK"
        elif isinstance(user_exception, asyncio.CancelledError):
            status_str = "CANCELLED"
        else:
            status_str = "ERROR"

        logger.info(
            access_log_msg(
                method=request_metadata.call_method,
                status=status_str,
                latency_ms=latency_ms,
            ),
            extra={"serve_access_log": True},
        )
        self._metrics_manager.record_request_metrics(
            route=request_metadata.route,
            status_str=status_str,
            latency_ms=latency_ms,
            was_error=user_exception is not None,
        )

        if user_exception is not None:
            raise user_exception from None

    async def handle_request(
        self,
        pickled_request_metadata: bytes,
        *request_args,
        **request_kwargs,
    ) -> Tuple[bytes, Any]:
        """Entrypoint for all `stream=False` calls."""
        request_metadata = pickle.loads(pickled_request_metadata)
        with self._wrap_user_method_call(request_metadata):
            return await self._user_callable_wrapper.call_user_method(
                request_metadata, request_args, request_kwargs
            )

    async def _call_user_generator(
        self,
        request_metadata: RequestMetadata,
        request_args: Tuple[Any],
        request_kwargs: Dict[str, Any],
    ) -> AsyncGenerator[Any, None]:
        """Calls a user method for a streaming call and yields its results.

        The user method is called in an asyncio `Task` and places its results on a
        `result_queue`. This method pulls and yields from the `result_queue`.
        """
        call_user_method_future = None
        wait_for_message_task = None
        try:
            result_queue = MessageQueue()

            # `asyncio.Event`s are not thread safe, so `call_soon_threadsafe` must be
            # used to interact with the result queue from the user callable thread.
            async def _enqueue_thread_safe(item: Any):
                self._event_loop.call_soon_threadsafe(result_queue.put_nowait, item)

            call_user_method_future = self._user_callable_wrapper.call_user_method(
                request_metadata,
                request_args,
                request_kwargs,
                generator_result_callback=_enqueue_thread_safe,
            )

            while True:
                wait_for_message_task = self._event_loop.create_task(
                    result_queue.wait_for_message()
                )
                done, _ = await asyncio.wait(
                    [call_user_method_future, wait_for_message_task],
                    return_when=asyncio.FIRST_COMPLETED,
                )

                # Consume and yield all available messages in the queue.
                messages = result_queue.get_messages_nowait()
                if messages:
                    # HTTP (ASGI) messages are only consumed by the proxy so batch them
                    # and use vanilla pickle (we know it's safe because these messages
                    # only contain primitive Python types).
                    if request_metadata.is_http_request:
                        yield pickle.dumps(messages)
                    else:
                        for msg in messages:
                            yield msg

                # Exit once `call_user_method` has finished. In this case, all
                # messages must have already been sent.
                if call_user_method_future in done:
                    break

            e = call_user_method_future.exception()
            if e is not None:
                raise e from None
        finally:
            if (
                call_user_method_future is not None
                and not call_user_method_future.done()
            ):
                call_user_method_future.cancel()

            if wait_for_message_task is not None and not wait_for_message_task.done():
                wait_for_message_task.cancel()

    async def handle_request_streaming(
        self,
        pickled_request_metadata: bytes,
        *request_args,
        **request_kwargs,
    ) -> AsyncGenerator[Any, None]:
        """Generator that is the entrypoint for all `stream=True` handle calls."""
        request_metadata = pickle.loads(pickled_request_metadata)
        with self._wrap_user_method_call(request_metadata):
            async for result in self._call_user_generator(
                request_metadata,
                request_args,
                request_kwargs,
            ):
                yield result

    async def handle_request_from_java(
        self,
        proto_request_metadata: bytes,
        *request_args,
        **request_kwargs,
    ) -> Any:
        from ray.serve.generated.serve_pb2 import (
            RequestMetadata as RequestMetadataProto,
        )

        proto = RequestMetadataProto.FromString(proto_request_metadata)
        request_metadata: RequestMetadata = RequestMetadata(
            proto.request_id,
            proto.endpoint,
            call_method=proto.call_method,
            multiplexed_model_id=proto.multiplexed_model_id,
            route=proto.route,
        )
        with self._wrap_user_method_call(request_metadata):
            return await self._user_callable_wrapper.call_user_method(
                request_metadata, request_args[0], request_kwargs
            )

    async def is_allocated(self) -> str:
        """poke the replica to check whether it's alive.

        When calling this method on an ActorHandle, it will complete as
        soon as the actor has started running. We use this mechanism to
        detect when a replica has been allocated a worker slot.
        At this time, the replica can transition from PENDING_ALLOCATION
        to PENDING_INITIALIZATION startup state.

        Returns:
            The PID, actor ID, node ID, node IP, and log filepath id of the replica.
        """

        return (
            os.getpid(),
            ray.get_runtime_context().get_actor_id(),
            ray.get_runtime_context().get_worker_id(),
            ray.get_runtime_context().get_node_id(),
            ray.util.get_node_ip_address(),
            get_component_logger_file_path(),
        )

    async def initialize_and_get_metadata(
        self,
        deployment_config: DeploymentConfig = None,
        _after: Optional[Any] = None,
    ) -> Tuple[DeploymentConfig, DeploymentVersion]:
        # Unused `_after` argument is for scheduling: passing an ObjectRef
        # allows delaying this call until after the `_after` call has returned.
        try:
            # Ensure that initialization is only performed once.
            # When controller restarts, it will call this method again.
            async with self._user_callable_initialized_lock:
                if not self._user_callable_initialized:
                    await self._user_callable_wrapper.initialize_callable()
                    self._user_callable_initialized = True
                    self._set_internal_replica_context(
                        servable_object=self._user_callable_wrapper.user_callable
                    )
                if deployment_config:
                    await self._user_callable_wrapper.call_reconfigure(
                        deployment_config.user_config
                    )

            # A new replica should not be considered healthy until it passes
            # an initial health check. If an initial health check fails,
            # consider it an initialization failure.
            await self.check_health()
            return self._get_metadata()
        except Exception:
            raise RuntimeError(traceback.format_exc()) from None

    async def reconfigure(
        self,
        deployment_config: DeploymentConfig,
    ) -> Tuple[DeploymentConfig, DeploymentVersion]:
        try:
            user_config_changed = (
                deployment_config.user_config != self._deployment_config.user_config
            )
            logging_config_changed = (
                deployment_config.logging_config
                != self._deployment_config.logging_config
            )
            self._deployment_config = deployment_config
            self._version = DeploymentVersion.from_deployment_version(
                self._version, deployment_config
            )

            self._metrics_manager.set_autoscaling_config(
                deployment_config.autoscaling_config
            )
            if logging_config_changed:
                self._configure_logger_and_profilers(deployment_config.logging_config)

            if user_config_changed:
                await self._user_callable_wrapper.call_reconfigure(
                    deployment_config.user_config
                )

            return self._get_metadata()
        except Exception:
            raise RuntimeError(traceback.format_exc()) from None

    def _get_metadata(
        self,
    ) -> Tuple[DeploymentConfig, DeploymentVersion]:
        return (
            self._version.deployment_config,
            self._version,
        )

    def _save_cpu_profile_data(self) -> str:
        """Saves CPU profiling data, if CPU profiling is enabled.

        Logs a warning if CPU profiling is disabled.
        """

        if self.cpu_profiler is not None:
            import marshal

            self.cpu_profiler.snapshot_stats()
            with open(self.cpu_profiler_log, "wb") as f:
                marshal.dump(self.cpu_profiler.stats, f)
            logger.info(f'Saved CPU profile data to file "{self.cpu_profiler_log}"')
            return self.cpu_profiler_log
        else:
            logger.error(
                "Attempted to save CPU profile data, but failed because no "
                "CPU profiler was running! Enable CPU profiling by enabling "
                "the RAY_SERVE_ENABLE_CPU_PROFILING env var."
            )

    async def _drain_ongoing_requests(self):
        """Wait for any ongoing requests to finish.

        Sleep for a grace period before the first time we check the number of ongoing
        requests to allow the notification to remove this replica to propagate to
        callers first.
        """
        wait_loop_period_s = self._deployment_config.graceful_shutdown_wait_loop_s
        while True:
            await asyncio.sleep(wait_loop_period_s)

            num_ongoing_requests = self._metrics_manager.get_num_ongoing_requests()
            if num_ongoing_requests > 0:
                logger.info(
                    f"Waiting for an additional {wait_loop_period_s}s to shut down "
                    f"because there are {num_ongoing_requests} ongoing requests."
                )
            else:
                logger.info(
                    "Graceful shutdown complete; replica exiting.",
                    extra={"log_to_stderr": False},
                )
                break

    async def perform_graceful_shutdown(self):
        # If the replica was never initialized it never served traffic, so we
        # can skip the wait period.
        if self._user_callable_initialized:
            await self._drain_ongoing_requests()
            await self._user_callable_wrapper.call_destructor()

        self._metrics_manager.shutdown()

    async def check_health(self):
        await self._user_callable_wrapper.call_user_health_check()


class UserCallableWrapper:
    """Wraps a user-provided callable that is used to handle requests to a replica."""

    # All interactions with user code run on this loop to avoid blocking the replica's
    # main event loop.
    # NOTE(edoakes): this is a class variable rather than an instance variable to
    # enable writing the `_run_on_user_code_event_loop` decorator method (the decorator
    # doesn't have access to `self` at class definition time).
    _user_code_event_loop: asyncio.AbstractEventLoop = asyncio.new_event_loop()
    _user_code_event_loop_thread: Optional[threading.Thread] = None

    def __init__(
        self,
        deployment_def: Callable,
        init_args: Tuple,
        init_kwargs: Dict,
        *,
        deployment_id: DeploymentID,
    ):
        if not (inspect.isfunction(deployment_def) or inspect.isclass(deployment_def)):
            raise TypeError(
                "deployment_def must be a function or class. Instead, its type was "
                f"{type(deployment_def)}."
            )

        self._deployment_def = deployment_def
        self._init_args = init_args
        self._init_kwargs = init_kwargs
        self._is_function = inspect.isfunction(deployment_def)
        self._deployment_id = deployment_id
        self._destructor_called = False

        # Will be populated in `initialize_callable`.
        self._callable = None

        # Start the `_user_code_event_loop_thread` singleton if needed.
        if self._user_code_event_loop_thread is None:

            def _run_user_code_event_loop():
                # Required so that calls to get the current running event loop work
                # properly in user code.
                asyncio.set_event_loop(self._user_code_event_loop)
                self._user_code_event_loop.run_forever()

            self._user_code_event_loop_thread = threading.Thread(
                daemon=True,
                target=_run_user_code_event_loop,
            )
            self._user_code_event_loop_thread.start()

    def _run_on_user_code_event_loop(f: Callable):
        """Decorator to run a coroutine method on the user code event loop.

        The method will be modified to be a sync function that returns an
        `asyncio.Future`.
        """
        assert inspect.iscoroutinefunction(
            f
        ), "_run_on_user_code_event_loop can only be used on coroutine functions."

        @wraps(f)
        def wrapper(*args, **kwargs) -> asyncio.Future:
            return asyncio.wrap_future(
                asyncio.run_coroutine_threadsafe(
                    f(*args, **kwargs),
                    UserCallableWrapper._user_code_event_loop,
                )
            )

        return wrapper

    def _get_user_callable_method(self, method_name: str) -> Callable:
        if self._is_function:
            return self._callable

        if not hasattr(self._callable, method_name):
            # Filter to methods that don't start with '__' prefix.
            def callable_method_filter(attr):
                if attr.startswith("__"):
                    return False
                elif not callable(getattr(self._callable, attr)):
                    return False

                return True

            methods = list(filter(callable_method_filter, dir(self._callable)))
            raise RayServeException(
                f"Tried to call a method '{method_name}' "
                "that does not exist. Available methods: "
                f"{methods}."
            )

        return getattr(self._callable, method_name)

    async def _send_user_result_over_asgi(
        self,
        result: Any,
        asgi_args: ASGIArgs,
    ):
        """Handle the result from user code and send it over the ASGI interface.

        If the result is already a Response type, it is sent directly. Otherwise, it
        is converted to a custom Response type that handles serialization for
        common Python objects.
        """
        scope, receive, send = asgi_args.to_args_tuple()
        if isinstance(result, starlette.responses.Response):
            await result(scope, receive, send)
        else:
            await Response(result).send(scope, receive, send)

    async def _call_func_or_gen(self, callable: Callable, *args, **kwargs) -> Any:
        """Call the callable with the provided arguments.

        This is a convenience wrapper that will work for `def`, `async def`,
        generator, and async generator functions.
        """
        result = callable(*args, **kwargs)
        if inspect.iscoroutine(result):
            result = await result

        return result

    @property
    def user_callable(self) -> Optional[Callable]:
        return self._callable

    @_run_on_user_code_event_loop
    async def initialize_callable(self):
        if self._callable is not None:
            raise RuntimeError("initialize_callable should only be called once.")

        # This closure initializes user code and finalizes replica
        # startup. By splitting the initialization step like this,
        # we can already access this actor before the user code
        # has finished initializing.
        # The supervising state manager can then wait
        # for allocation of this replica by using the `is_allocated`
        # method. After that, it calls `reconfigure` to trigger
        # user code initialization.
        logger.info(
            "Started initializing replica.",
            extra={"log_to_stderr": False},
        )

        if self._is_function:
            self._callable = self._deployment_def
        else:
            # This allows deployments to define an async __init__
            # method (mostly used for testing).
            self._callable = self._deployment_def.__new__(self._deployment_def)
            await self._call_func_or_gen(
                self._callable.__init__,
                *self._init_args,
                **self._init_kwargs,
            )

            if isinstance(self._callable, ASGIAppReplicaWrapper):
                await self._callable._run_asgi_lifespan_startup()

        self._user_health_check = getattr(self._callable, HEALTH_CHECK_METHOD, None)

        logger.info(
            "Finished initializing replica.",
            extra={"log_to_stderr": False},
        )

    @_run_on_user_code_event_loop
    async def _call_user_health_check(self):
        await self._call_func_or_gen(self._user_health_check)

    def _raise_if_not_initialized(self, method_name: str):
        if self._callable is None:
            raise RuntimeError(
                "`initialize_callable` must be called before `{method_name}`."
            )

    async def call_user_health_check(self):
        self._raise_if_not_initialized("call_user_health_check")

        # If the user provided a health check, call it on the user code thread. If user
        # code blocks the event loop the health check may time out.
        #
        # To avoid this issue for basic cases without a user-defined health check, skip
        # interacting with the user callable entirely.
        if self._user_health_check is not None:
            return await self._call_user_health_check()

    @_run_on_user_code_event_loop
    async def call_reconfigure(self, user_config: Any):
        self._raise_if_not_initialized("call_reconfigure")

        # NOTE(edoakes): there is the possibility of a race condition in user code if
        # they don't have any form of concurrency control between `reconfigure` and
        # other methods. See https://github.com/ray-project/ray/pull/42159.
        if user_config is not None:
            if self._is_function:
                raise ValueError("deployment_def must be a class to use user_config")
            elif not hasattr(self._callable, RECONFIGURE_METHOD):
                raise RayServeException(
                    "user_config specified but deployment "
                    + self._deployment_id
                    + " missing "
                    + RECONFIGURE_METHOD
                    + " method"
                )
            await self._call_func_or_gen(
                getattr(self._callable, RECONFIGURE_METHOD),
                user_config,
            )

    def _prepare_args_for_http_request(
        self,
        request: StreamingHTTPRequest,
        request_metadata: RequestMetadata,
        user_method_params: Dict[str, inspect.Parameter],
        *,
        is_asgi_app: bool,
        generator_result_callback: Optional[Callable] = None,
    ) -> Tuple[Tuple[Any], ASGIArgs, asyncio.Task]:
        """Prepare arguments for a user method handling an HTTP request.

        Returns (request_args, asgi_args, receive_task).

        The returned `receive_task` should be cancelled when the user method exits.
        """
        receive = ASGIReceiveProxy(
            request_metadata.request_id,
            request.receive_asgi_messages,
        )
        receive_task = self._user_code_event_loop.create_task(
            receive.fetch_until_disconnect()
        )
        asgi_args = ASGIArgs(
            scope=pickle.loads(request.pickled_asgi_scope),
            receive=receive,
            send=generator_result_callback,
        )
        if is_asgi_app:
            request_args = asgi_args.to_args_tuple()
        elif len(user_method_params) == 0:
            # Edge case to support empty HTTP handlers: don't pass the Request
            # argument if the callable has no parameters.
            request_args = tuple()
        else:
            # Non-FastAPI HTTP handlers take only the starlette `Request`.
            request_args = (asgi_args.to_starlette_request(),)

        return request_args, asgi_args, receive_task

    def _prepare_args_for_grpc_request(
        self,
        request: gRPCRequest,
        request_metadata: RequestMetadata,
        user_method_params: Dict[str, inspect.Parameter],
    ) -> Tuple[Tuple[Any], Dict[str, Any]]:
        """Prepare arguments for a user method handling a gRPC request.

        Returns (request_args, request_kwargs).
        """
        request_args = (pickle.loads(request.grpc_user_request),)
        if GRPC_CONTEXT_ARG_NAME in user_method_params:
            request_kwargs = {GRPC_CONTEXT_ARG_NAME: request_metadata.grpc_context}
        else:
            request_kwargs = {}

        return request_args, request_kwargs

    async def _handle_user_method_result(
        self,
        result: Any,
        user_method_name: str,
        request_metadata: RequestMetadata,
        *,
        generator_result_callback: Optional[Callable],
        is_asgi_app: bool,
        asgi_args: Optional[ASGIArgs],
    ) -> Any:
        """Postprocess the result of a user method.

        User methods can be regular unary functions or return a sync or async generator.
        This method will raise an exception if the result is not of the expected type
        (e.g., non-generator for streaming requests or generator for unary requests).

        Generator outputs will be written to the `generator_result_callback`.

        Note that HTTP requests are an exception: they are *always* streaming requests,
        but for ASGI apps (like FastAPI), the actual method will be a regular function
        implementing the ASGI `__call__` protocol.
        """
        result_is_gen = inspect.isgenerator(result)
        result_is_async_gen = inspect.isasyncgen(result)
        if request_metadata.is_streaming:
            if result_is_gen:
                for r in result:
                    if request_metadata.is_grpc_request:
                        r = (request_metadata.grpc_context, r.SerializeToString())
                    await generator_result_callback(r)
            elif result_is_async_gen:
                async for r in result:
                    if request_metadata.is_grpc_request:
                        r = (request_metadata.grpc_context, r.SerializeToString())
                    await generator_result_callback(r)
            elif request_metadata.is_http_request and not is_asgi_app:
                # For the FastAPI codepath, the response has already been sent over
                # ASGI, but for the vanilla deployment codepath we need to send it.
                await self._send_user_result_over_asgi(result, asgi_args)
            elif not request_metadata.is_http_request:
                # If a unary method is called with stream=True for anything EXCEPT
                # an HTTP request, raise an error.
                # HTTP requests are always streaming regardless of if the method
                # returns a generator, because it's provided the result queue as its
                # ASGI `send` interface to stream back results.
                raise TypeError(
                    f"Called method '{user_method_name}' with "
                    "`handle.options(stream=True)` but it did not return a "
                    "generator."
                )
        else:
            assert (
                not request_metadata.is_http_request
            ), "All HTTP requests go through the streaming codepath."

            if result_is_gen or result_is_async_gen:
                raise TypeError(
                    f"Method '{user_method_name}' returned a generator. "
                    "You must use `handle.options(stream=True)` to call "
                    "generators on a deployment."
                )
            if request_metadata.is_grpc_request:
                result = (request_metadata.grpc_context, result.SerializeToString())

        return result

    @_run_on_user_code_event_loop
    async def call_user_method(
        self,
        request_metadata: RequestMetadata,
        request_args: Tuple[Any],
        request_kwargs: Dict[str, Any],
        *,
        generator_result_callback: Optional[Callable] = None,
    ) -> Any:
        """Call a user method (unary or generator).

        The `generator_result_callback` is used to communicate the results of generator
        methods.

        Raises any exception raised by the user code so it can be propagated as a
        `RayTaskError`.
        """
        self._raise_if_not_initialized("call_user_method")

        logger.info(
            f"Started executing request {request_metadata.request_id}",
            extra={"log_to_stderr": False, "serve_access_log": True},
        )

        result = None
        asgi_args = None
        user_method = None
        receive_task = None
        user_method_name = "unknown"
        try:
            is_asgi_app = isinstance(self._callable, ASGIAppReplicaWrapper)
            user_method = self._get_user_callable_method(request_metadata.call_method)
            user_method_name = user_method.__name__
            user_method_params = inspect.signature(user_method).parameters
            if request_metadata.is_http_request:
                assert len(request_args) == 1 and isinstance(
                    request_args[0], StreamingHTTPRequest
                )
                (
                    request_args,
                    asgi_args,
                    receive_task,
                ) = self._prepare_args_for_http_request(
                    request_args[0],
                    request_metadata,
                    user_method_params,
                    is_asgi_app=is_asgi_app,
                    generator_result_callback=generator_result_callback,
                )
            elif request_metadata.is_grpc_request:
                # Ensure the request args are a single gRPCRequest object.
                assert len(request_args) == 1 and isinstance(
                    request_args[0], gRPCRequest
                )
                request_args, request_kwargs = self._prepare_args_for_grpc_request(
                    request_args[0], request_metadata, user_method_params
                )

            result = await self._handle_user_method_result(
                await self._call_func_or_gen(
                    user_method, *request_args, **request_kwargs
                ),
                user_method_name,
                request_metadata,
                generator_result_callback=generator_result_callback,
                is_asgi_app=is_asgi_app,
                asgi_args=asgi_args,
            )

        except Exception as e:
            e = wrap_to_ray_error(user_method_name, e)
            if request_metadata.is_http_request and asgi_args is not None:
                result = starlette.responses.Response(
                    f"Unexpected error, traceback: {e}.", status_code=500
                )
                await self._send_user_result_over_asgi(result, asgi_args)

            raise e from None
        finally:
            if receive_task is not None and not receive_task.done():
                receive_task.cancel()

        return result

    @_run_on_user_code_event_loop
    async def call_destructor(self):
        """Explicitly call the `__del__` method of the user callable.

        Calling this multiple times has no effect; only the first call will actually
        call the destructor.
        """
        self._raise_if_not_initialized("call_destructor")

        # Only run the destructor once. This is safe because there is no `await` between
        # checking the flag here and flipping it to `True` below.
        if self._destructor_called:
            return

        self._destructor_called = True
        try:
            if hasattr(self._callable, "__del__"):
                # Make sure to accept `async def __del__(self)` as well.
                await self._call_func_or_gen(self._callable.__del__)

            if hasattr(self._callable, "__serve_multiplex_wrapper"):
                await getattr(self._callable, "__serve_multiplex_wrapper").shutdown()

        except Exception as e:
            logger.exception(f"Exception during graceful shutdown of replica: {e}")<|MERGE_RESOLUTION|>--- conflicted
+++ resolved
@@ -189,12 +189,8 @@
             )
             # Collect autoscaling metrics locally periodically.
             self._metrics_pusher.register_task(
-<<<<<<< HEAD
                 RECORD_METRICS_TASK_NAME,
-                self.get_num_pending_and_running_requests,
-=======
                 self.get_num_ongoing_requests,
->>>>>>> cbd07f94
                 min(
                     RAY_SERVE_REPLICA_AUTOSCALING_METRIC_RECORD_PERIOD_S,
                     self._autoscaling_config.metrics_interval_s,
@@ -202,21 +198,6 @@
                 self._add_autoscaling_metrics_point,
             )
 
-<<<<<<< HEAD
-    def get_num_pending_and_running_requests(self) -> int:
-=======
-    def start(self):
-        """Start periodic background tasks."""
-        self._metrics_pusher.start()
-
-    def shutdown(self):
-        """Stop periodic background tasks."""
-        self._metrics_pusher.shutdown()
-
-    def set_autoscaling_config(self, autoscaling_config: AutoscalingConfig):
-        """Dynamically update autoscaling config."""
-        self._autoscaling_config = autoscaling_config
-
     def inc_num_ongoing_requests(self) -> int:
         """Increment the current total queue length of requests for this replica."""
         self._num_ongoing_requests += 1
@@ -226,7 +207,6 @@
         self._num_ongoing_requests -= 1
 
     def get_num_ongoing_requests(self) -> int:
->>>>>>> cbd07f94
         """Get current total queue length of requests for this replica."""
         return self._num_ongoing_requests
 
