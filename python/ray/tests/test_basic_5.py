# coding: utf-8
import gc
import logging
import os
import sys
import time
import subprocess
from unittest.mock import Mock, patch
import unittest

import pytest

import ray
import ray.cluster_utils
from ray._private.test_utils import (
    run_string_as_driver,
    wait_for_pid_to_exit,
    client_test_enabled,
)
from ray._private.resource_spec import HEAD_NODE_RESOURCE_NAME

logger = logging.getLogger(__name__)


def test_background_tasks_with_max_calls(shutdown_only):
    ray.init(
        # TODO (Alex): We need to fix
        # https://github.com/ray-project/ray/issues/20203 to remove this flag.
        num_cpus=2,
        _system_config={"worker_cap_initial_backoff_delay_ms": 0},
    )

    num_tasks = 3 if sys.platform == "win32" else 10

    @ray.remote
    def g():
        time.sleep(0.1)
        return 0

    @ray.remote(max_calls=1, max_retries=0)
    def f():
        return [g.remote()]

    nested = ray.get([f.remote() for _ in range(num_tasks)])

    # Should still be able to retrieve these objects, since f's workers will
    # wait for g to finish before exiting.
    ray.get([x[0] for x in nested])

    @ray.remote(max_calls=1, max_retries=0)
    def f():
        return os.getpid(), g.remote()

    nested = ray.get([f.remote() for _ in range(num_tasks)])
    while nested:
        pid, g_id = nested.pop(0)
        assert ray.get(g_id) == 0
        del g_id
        # Necessary to dereference the object via GC, so the worker can exit.
        gc.collect()
        wait_for_pid_to_exit(pid)


def test_actor_killing(shutdown_only):
    # This is to test create and kill an actor immediately
    import ray

    ray.init(num_cpus=1)

    @ray.remote(num_cpus=1)
    class Actor:
        def foo(self):
            return None

    worker_1 = Actor.remote()
    ray.kill(worker_1)
    worker_2 = Actor.remote()
    assert ray.get(worker_2.foo.remote()) is None
    ray.kill(worker_2)

    worker_1 = Actor.options(max_restarts=1, max_task_retries=-1).remote()
    ray.kill(worker_1, no_restart=False)
    assert ray.get(worker_1.foo.remote()) is None

    ray.kill(worker_1, no_restart=False)
    worker_2 = Actor.remote()
    assert ray.get(worker_2.foo.remote()) is None


def test_internal_kv(ray_start_regular):
    import ray.experimental.internal_kv as kv

    assert kv._internal_kv_get("k1") is None
    assert kv._internal_kv_put("k1", "v1") is False
    assert kv._internal_kv_put("k1", "v1") is True
    assert kv._internal_kv_get("k1") == b"v1"
    assert kv._internal_kv_exists(b"k1") is True
    assert kv._internal_kv_exists(b"k2") is False

    assert kv._internal_kv_get("k1", namespace="n") is None
    assert kv._internal_kv_put("k1", "v1", namespace="n") is False
    assert kv._internal_kv_put("k1", "v1", namespace="n") is True
    assert kv._internal_kv_put("k1", "v2", True, namespace="n") is True
    assert kv._internal_kv_get("k1", namespace="n") == b"v2"

    assert kv._internal_kv_del("k1") == 1
    assert kv._internal_kv_del("k1") == 0
    assert kv._internal_kv_get("k1") is None

    assert kv._internal_kv_put("k2", "v2", namespace="n") is False
    assert kv._internal_kv_put("k3", "v3", namespace="n") is False

    assert set(kv._internal_kv_list("k", namespace="n")) == {b"k1", b"k2", b"k3"}
    assert kv._internal_kv_del("k", del_by_prefix=True, namespace="n") == 3
    assert kv._internal_kv_del("x", del_by_prefix=True, namespace="n") == 0
    assert kv._internal_kv_get("k1", namespace="n") is None
    assert kv._internal_kv_get("k2", namespace="n") is None
    assert kv._internal_kv_get("k3", namespace="n") is None

    with pytest.raises(ray.exceptions.RaySystemError):
        kv._internal_kv_put("@namespace_", "x", True)
    with pytest.raises(ray.exceptions.RaySystemError):
        kv._internal_kv_get("@namespace_", namespace="n")
    with pytest.raises(ray.exceptions.RaySystemError):
        kv._internal_kv_del("@namespace_def", namespace="n")
    with pytest.raises(ray.exceptions.RaySystemError):
        kv._internal_kv_list("@namespace_abc", namespace="n")


def test_exit_logging():
    log = run_string_as_driver(
        """
import ray

@ray.remote
class A:
    def pid(self):
        import os
        return os.getpid()


a = A.remote()
ray.get(a.pid.remote())
    """
    )
    assert "Traceback" not in log


def test_worker_sys_path_contains_driver_script_directory(tmp_path, monkeypatch):
    package_folder = tmp_path / "package"
    package_folder.mkdir()
    init_file = package_folder / "__init__.py"
    init_file.write_text("")

    module1_file = package_folder / "module1.py"
    module1_file.write_text(
        f"""
import sys
import ray
ray.init()

@ray.remote
def sys_path():
    return sys.path

remote_sys_path = ray.get(sys_path.remote())
<<<<<<< HEAD
assert r'{str(tmp_path / "package")}' in remote_sys_path, remote_sys_path
=======
assert r'{str(package_folder)}' in remote_sys_path, remote_sys_path
>>>>>>> 6613434a
"""
    )
    subprocess.check_call([sys.executable, str(module1_file)])

    # If the driver script is run via `python -m`,
    # the script directory is not included in sys.path.
    module2_file = package_folder / "module2.py"
    module2_file.write_text(
        f"""
import sys
import ray
ray.init()

@ray.remote
def sys_path():
    return sys.path

remote_sys_path = ray.get(sys_path.remote())
<<<<<<< HEAD
assert r'{str(tmp_path / "package")}' not in remote_sys_path, remote_sys_path
=======
assert r'{str(package_folder)}' not in remote_sys_path, remote_sys_path
>>>>>>> 6613434a
"""
    )
    monkeypatch.chdir(str(tmp_path))
    subprocess.check_call([sys.executable, "-m", "package.module2"])


def test_worker_kv_calls(monkeypatch, shutdown_only):
    monkeypatch.setenv("TEST_RAY_COLLECT_KV_FREQUENCY", "1")
    ray.init()

    @ray.remote
    def get_kv_metrics():
        from time import sleep

        sleep(2)
        return ray._private.utils._CALLED_FREQ

    freqs = ray.get(get_kv_metrics.remote())
    # So far we have the following gets
    """
    b'cluster' b'CLUSTER_METADATA'
    b'tracing' b'tracing_startup_hook'
    b'fun' b'RemoteFunction:01000000:\x00\x00\x00\x00\x00\x00\x00\x01'
    """
    # !!!If you want to increase this number, please let ray-core knows this!!!
    assert freqs["internal_kv_get"] == 3


@pytest.mark.skipif(sys.platform == "win32", reason="Fails on Windows.")
@pytest.mark.parametrize("root_process_no_site", [0, 1])
@pytest.mark.parametrize("root_process_no_user_site", [0, 1])
def test_site_flag_inherited(
    shutdown_only, monkeypatch, root_process_no_site, root_process_no_user_site
):
    # The flags we're testing could prevent Python workers in the test environment
    # from locating site packages; the workers would fail to find Ray and would thus
    # fail to start. To prevent that, set the PYTHONPATH env. The env will be inherited
    # by the Python workers, so that they are able to import Ray.
    monkeypatch.setenv("PYTHONPATH", ":".join(sys.path))

    @ray.remote
    def get_flags():
        return sys.flags.no_site, sys.flags.no_user_site

    with patch.multiple(
        "ray._private.services",
        _no_site=Mock(return_value=root_process_no_site),
        _no_user_site=Mock(return_value=root_process_no_user_site),
    ):
        ray.init()
        worker_process_no_site, worker_process_no_user_site = ray.get(
            get_flags.remote()
        )
        assert worker_process_no_site == root_process_no_site
        assert worker_process_no_user_site == root_process_no_user_site


@pytest.mark.parametrize("preload", [True, False])
def test_preload_workers(ray_start_cluster, preload):
    """
    Verify preload_python_modules actually preloads modules in the Ray workers.
    Also verify that it does not crash if a non-existent module is provided.
    """
    cluster = ray_start_cluster

    # Specifying imports not currently imported by default_worker.py
    expect_succeed_imports = ["html.parser", "webbrowser"]
    expect_fail_imports = ["fake_module_expect_ModuleNotFoundError"]

    if preload:
        cluster.add_node(
            _system_config={
                "preload_python_modules": [
                    *expect_succeed_imports,
                    *expect_fail_imports,
                ]
            }
        )
    else:
        cluster.add_node()

    @ray.remote(num_cpus=0)
    class Latch:
        """
        Used to ensure two separate worker processes.
        """

        def __init__(self, count):
            self.count = count

        def decr(self):
            self.count -= 1

        def is_ready(self):
            return self.count <= 0

    def wait_latch(latch):
        latch.decr.remote()
        while not ray.get(latch.is_ready.remote()):
            time.sleep(0.01)

    def assert_correct_imports():
        import sys

        imported_modules = set(sys.modules.keys())

        if preload:
            for expected_import in expect_succeed_imports:
                assert (
                    expected_import in imported_modules
                ), f"Expected {expected_import} to be in {imported_modules}"
            for unexpected_import in expect_fail_imports:
                assert (
                    unexpected_import not in imported_modules
                ), f"Expected {unexpected_import} to not be in {imported_modules}"
        else:
            for unexpected_import in expect_succeed_imports:
                assert (
                    unexpected_import not in imported_modules
                ), f"Expected {unexpected_import} to not be in {imported_modules}"

    @ray.remote(num_cpus=0)
    class Actor:
        def verify_imports(self, latch):
            wait_latch(latch)
            assert_correct_imports()

    @ray.remote(num_cpus=0)
    def verify_imports(latch):
        wait_latch(latch)
        assert_correct_imports()

    latch = Latch.remote(2)
    actor = Actor.remote()
    futures = [verify_imports.remote(latch), actor.verify_imports.remote(latch)]
    ray.get(futures)


@pytest.mark.skipif(client_test_enabled(), reason="only server mode")
def test_gcs_port_env(shutdown_only):
    try:
        with unittest.mock.patch.dict(os.environ):
            os.environ["RAY_GCS_SERVER_PORT"] = "12345"
            ray.init()
    except RuntimeError:
        pass
        # it's ok to throw runtime error for port conflicts


def test_head_node_resource(ray_start_cluster):
    """Test that the special head node resource is set."""
    cluster = ray_start_cluster
    # head node
    cluster.add_node(num_cpus=1)
    ray.init(address=cluster.address)

    assert ray.cluster_resources()[HEAD_NODE_RESOURCE_NAME] == 1

    # worker node
    cluster.add_node(num_cpus=1)

    assert ray.cluster_resources()[HEAD_NODE_RESOURCE_NAME] == 1


def test_head_node_resource_ray_init(shutdown_only):
    ray.init()

    assert ray.cluster_resources()[HEAD_NODE_RESOURCE_NAME] == 1


@pytest.mark.skipif(client_test_enabled(), reason="grpc deadlock with ray client")
def test_head_node_resource_ray_start(call_ray_start):
    ray.init(address=call_ray_start)

    assert ray.cluster_resources()[HEAD_NODE_RESOURCE_NAME] == 1


if __name__ == "__main__":
    if os.environ.get("PARALLEL_CI"):
        sys.exit(pytest.main(["-n", "auto", "--boxed", "-vs", __file__]))
    else:
        sys.exit(pytest.main(["-sv", __file__]))<|MERGE_RESOLUTION|>--- conflicted
+++ resolved
@@ -164,11 +164,7 @@
     return sys.path
 
 remote_sys_path = ray.get(sys_path.remote())
-<<<<<<< HEAD
-assert r'{str(tmp_path / "package")}' in remote_sys_path, remote_sys_path
-=======
 assert r'{str(package_folder)}' in remote_sys_path, remote_sys_path
->>>>>>> 6613434a
 """
     )
     subprocess.check_call([sys.executable, str(module1_file)])
@@ -187,11 +183,7 @@
     return sys.path
 
 remote_sys_path = ray.get(sys_path.remote())
-<<<<<<< HEAD
-assert r'{str(tmp_path / "package")}' not in remote_sys_path, remote_sys_path
-=======
 assert r'{str(package_folder)}' not in remote_sys_path, remote_sys_path
->>>>>>> 6613434a
 """
     )
     monkeypatch.chdir(str(tmp_path))
