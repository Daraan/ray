--- conflicted
+++ resolved
@@ -76,19 +76,6 @@
 ObjectID ObjectRefStream::PeekNextItem() { return GetObjectRefAtIndex(next_index_); }
 
 bool ObjectRefStream::TemporarilyInsertToStreamIfNeeded(const ObjectID &object_id) {
-  // Write to a stream if the object ID is not consumed yet.
-  auto last_consumed_index = next_index_ - 1;
-  if (item_index_to_refs_.find(last_consumed_index) != item_index_to_refs_.end()) {
-    // Object ID from the generator task always increment. I.e., the first
-    // return has a lower ObjectID bytes than the second return.
-    // If the last conusumed object ID's index is lower than a given ObjectID,
-    // it means the given ref is not consumed yet, meaning we should
-    // write to a stream.
-    auto not_consumed_yet =
-        item_index_to_refs_[last_consumed_index].ObjectIndex() < object_id.ObjectIndex();
-    return not_consumed_yet;
-  }
-
   if (refs_written_to_stream_.find(object_id) == refs_written_to_stream_.end()) {
     temporarily_owned_refs_.insert(object_id);
     return true;
@@ -228,11 +215,22 @@
 
   {
     absl::MutexLock lock(&mu_);
+
+    // If it is a generator task, create an object ref stream.
+    // The language frontend is responsible for calling DeleteObjectRefStream.
+    if (spec.IsStreamingGenerator()) {
+      const auto generator_id = spec.ReturnId(0);
+      RAY_LOG(DEBUG) << "Create an object ref stream of an id " << generator_id;
+      auto inserted = object_ref_streams_.emplace(generator_id, ObjectRefStream(generator_id));
+      RAY_CHECK(inserted.second);
+    }
+
     auto inserted = submissible_tasks_.try_emplace(
         spec.TaskId(), spec, max_retries, num_returns, task_counter_, max_oom_retries);
     RAY_CHECK(inserted.second);
     num_pending_tasks_++;
   }
+
   RecordTaskStatusEvent(spec.AttemptNumber(),
                         spec,
                         rpc::TaskStatus::PENDING_ARGS_AVAIL,
@@ -430,16 +428,6 @@
   return direct_return;
 }
 
-void TaskManager::CreateObjectRefStream(const ObjectID &generator_id) {
-  RAY_LOG(DEBUG) << "Create an object ref stream of an id " << generator_id;
-  absl::MutexLock lock(&mu_);
-  auto it = object_ref_streams_.find(generator_id);
-  RAY_CHECK(it == object_ref_streams_.end())
-      << "CreateObjectRefStream can be called only once. The caller of the API should "
-         "guarantee the API is not called twice.";
-  object_ref_streams_.emplace(generator_id, ObjectRefStream(generator_id));
-}
-
 void TaskManager::DelObjectRefStream(const ObjectID &generator_id) {
   RAY_LOG(DEBUG) << "Deleting an object ref stream of an id " << generator_id;
   std::vector<ObjectID> object_ids_unconsumed;
@@ -459,6 +447,7 @@
   // When calling RemoveLocalReference, we shouldn't hold a lock.
   for (const auto &object_id : object_ids_unconsumed) {
     std::vector<ObjectID> deleted;
+    RAY_LOG(INFO) << "Removing unconsume streaming ref " << object_id;
     reference_counter_->RemoveLocalReference(object_id, &deleted);
   }
 }
@@ -540,15 +529,6 @@
     if (stream_it == object_ref_streams_.end()) {
       // Stream has been already deleted. Do not handle it.
       return false;
-    }
-
-    auto it = submissible_tasks_.find(task_id);
-    if (it != submissible_tasks_.end()) {
-      if (it->second.spec.AttemptNumber() > attempt_number) {
-        // It is a stale report from the previous task attempt.
-        // Ignore it.
-        return false;
-      }
     }
 
     auto it = submissible_tasks_.find(task_id);
@@ -615,6 +595,7 @@
 
   // We shouldn't hold a lock when calling refernece counter API.
   if (inserted_to_stream) {
+    RAY_LOG(INFO) << "Added streaming ref " << object_id;
     reference_counter_->OwnDynamicStreamingTaskReturnRef(object_id, generator_id);
     return true;
   }
@@ -689,35 +670,21 @@
         it->second.reconstructable_return_ids.insert(dynamic_return_id);
       }
 
-<<<<<<< HEAD
-      // Handles streaming generator returns.
       if (spec.IsStreamingGenerator()) {
-        // Update the task spec accordingly since the first execution is finished.
+        // Upon the first complete execution, set the number of streaming
+        // generator returns.
         auto num_streaming_generator_returns =
             reply.streaming_generator_return_ids_size();
         if (num_streaming_generator_returns > 0) {
           spec.SetNumStreamingGeneratorReturns(num_streaming_generator_returns);
+          RAY_LOG(DEBUG) << "Completed streaming generator task " << spec.TaskId()
+                         << " has " << spec.NumStreamingGeneratorReturns()
+                         << " return objects.";
           for (const auto &return_id_info : reply.streaming_generator_return_ids()) {
             if (return_id_info.is_plasma_object()) {
               it->second.reconstructable_return_ids.insert(
                   ObjectID::FromBinary(return_id_info.object_id()));
             }
-=======
-      // Set the number of return values from a streaming generator when it is
-      // the first execution. This is necessary in case the task is re-executed
-      // later, because we need to make sure that the task returns the same
-      // number of objects.
-      if (reply.streaming_generator_return_ids_size() > 0) {
-        RAY_CHECK(spec.IsStreamingGenerator());
-        spec.SetNumStreamingGeneratorReturns(reply.streaming_generator_return_ids_size());
-        RAY_LOG(DEBUG) << "Completed streaming generator task " << spec.TaskId()
-                       << " has " << spec.NumStreamingGeneratorReturns()
-                       << " return objects.";
-        for (const auto &return_id_info : reply.streaming_generator_return_ids()) {
-          if (return_id_info.is_plasma_object()) {
-            it->second.reconstructable_return_ids.insert(
-                ObjectID::FromBinary(return_id_info.object_id()));
->>>>>>> 6b07c327
           }
         }
       }
@@ -769,25 +736,28 @@
     }
   }
 
-<<<<<<< HEAD
   // If it is a streaming generator, mark the end of stream since the task is finished.
-  // We handle this logic here because lock shouldn't be held while calling
+  // We handle this logic here because the lock shouldn't be held while calling
   // HandleTaskReturn.
   if (spec.IsStreamingGenerator()) {
-    // The return object for a generator task is always contains a generator id.
     const auto generator_id = ObjectID::FromBinary(reply.return_objects(0).object_id());
     if (first_execution) {
       ObjectID last_ref_in_stream;
       MarkEndOfStream(generator_id, reply.streaming_generator_return_ids_size());
     } else {
-      // end of stream should have been already marked
+      // The end of the stream should already have been marked on the first
+      // successful execution.
       if (is_application_error) {
-        // It means the task has reexeucted, but in the n+ execution, it fails with
-        // an application error. In this case, we should fail all the rest of
-        // known streaming generator returns.
+        // It means the task was re-executed but failed with an application
+        // error. In this case, we should fail the rest of known streaming
+        // generator returns with the same error.
+        RAY_LOG(DEBUG) << "Streaming generator task " << spec.TaskId()
+                       << " failed with application error, failing "
+                       << spec.NumStreamingGeneratorReturns() << " return objects.";
+        RAY_CHECK_EQ(reply.return_objects_size(), 1);
         for (size_t i = 0; i < spec.NumStreamingGeneratorReturns(); i++) {
           const auto generator_return_id = spec.StreamingGeneratorReturnId(i);
-          RAY_CHECK_EQ(reply.return_objects_size(), 1);
+          RAY_LOG(DEBUG) << "Failing streamed object " << generator_return_id;
           const auto &return_object = reply.return_objects(0);
           HandleTaskReturn(generator_return_id,
                            return_object,
@@ -795,24 +765,6 @@
                            store_in_plasma_ids.count(generator_return_id));
         }
       }
-=======
-  if (is_application_error && !first_execution && spec.IsStreamingGenerator()) {
-    RAY_LOG(DEBUG) << "Streaming generator task " << spec.TaskId()
-                   << " failed with application error, failing "
-                   << spec.NumStreamingGeneratorReturns() << " return objects.";
-    // It means the task has re-executed, but in the second execution, it fails with
-    // an application error. In this case, we should fail all the rest of
-    // known streaming generator returns.
-    for (size_t i = 0; i < spec.NumStreamingGeneratorReturns(); i++) {
-      const auto generator_return_id = spec.StreamingGeneratorReturnId(i);
-      RAY_LOG(DEBUG) << "Failing streamed object " << generator_return_id;
-      RAY_CHECK_EQ(reply.return_objects_size(), 1);
-      const auto &return_object = reply.return_objects(0);
-      HandleTaskReturn(generator_return_id,
-                       return_object,
-                       NodeID::FromBinary(worker_addr.raylet_id()),
-                       store_in_plasma_ids.count(generator_return_id));
->>>>>>> 6b07c327
     }
   }
 
@@ -1166,7 +1118,6 @@
       }
     }
   }
-<<<<<<< HEAD
 
   if (spec.IsStreamingGenerator()) {
     // If a streaming generator task failed, mark the end of the stream if it
@@ -1184,17 +1135,6 @@
     // for more details.
     auto num_streaming_generator_returns = spec.NumStreamingGeneratorReturns();
     for (size_t i = 0; i < num_streaming_generator_returns; i++) {
-=======
-  // If it was a streaming generator, try failing all the return object refs.
-  // In a normal time, it is no-op because the object ref values are already
-  // written, and Ray doesn't allow to overwrite values for the object ref.
-  // It is only useful when lineage reconstruction retry is failed. In this
-  // case, all these objects are lost from the plasma store, so we
-  // can overwrite them. See the test test_dynamic_generator_reconstruction_fails
-  // for more details.
-  if (spec.IsStreamingGenerator()) {
-    for (size_t i = 0; i < spec.NumStreamingGeneratorReturns(); i++) {
->>>>>>> 6b07c327
       const auto generator_return_id = spec.StreamingGeneratorReturnId(i);
       if (store_in_plasma_ids.count(generator_return_id)) {
         put_in_local_plasma_callback_(error, generator_return_id);
