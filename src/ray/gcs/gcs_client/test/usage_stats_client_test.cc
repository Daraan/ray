--- conflicted
+++ resolved
@@ -87,14 +87,8 @@
 TEST_F(UsageStatsClientTest, TestRecordExtraUsageTag) {
   gcs::UsageStatsClient usage_stats_client(
       "127.0.0.1:" + std::to_string(gcs_server_->GetPort()),
-<<<<<<< HEAD
-      *client_io_service_,
-      gcs_server_->GetClusterId());
-=======
       gcs_server_->GetClusterId(),
       *client_io_service_);
-  RAY_LOG(ERROR) << "TestRecordExtraUsageTag init done";
->>>>>>> 6a7521cd
   usage_stats_client.RecordExtraUsageTag(usage::TagKey::_TEST1, "value1");
   ASSERT_TRUE(WaitForCondition(
       [this]() {
