// Copyright 2017 The Ray Authors.
//
// Licensed under the Apache License, Version 2.0 (the "License");
// you may not use this file except in compliance with the License.
// You may obtain a copy of the License at
//
//  http://www.apache.org/licenses/LICENSE-2.0
//
// Unless required by applicable law or agreed to in writing, software
// distributed under the License is distributed on an "AS IS" BASIS,
// WITHOUT WARRANTIES OR CONDITIONS OF ANY KIND, either express or implied.
// See the License for the specific language governing permissions and
// limitations under the License.

#include "ray/gcs/gcs_server/gcs_server.h"

#include <fstream>

#include "ray/common/asio/asio_util.h"
#include "ray/common/asio/instrumented_io_context.h"
#include "ray/common/network_util.h"
#include "ray/common/ray_config.h"
#include "ray/gcs/gcs_client/gcs_client.h"
#include "ray/gcs/gcs_server/gcs_actor_manager.h"
#include "ray/gcs/gcs_server/gcs_autoscaler_state_manager.h"
#include "ray/gcs/gcs_server/gcs_job_manager.h"
#include "ray/gcs/gcs_server/gcs_node_manager.h"
#include "ray/gcs/gcs_server/gcs_placement_group_manager.h"
#include "ray/gcs/gcs_server/gcs_resource_manager.h"
#include "ray/gcs/gcs_server/gcs_worker_manager.h"
#include "ray/gcs/gcs_server/runtime_env_handler.h"
#include "ray/gcs/gcs_server/store_client_kv.h"
#include "ray/gcs/store_client/observable_store_client.h"
#include "ray/pubsub/publisher.h"
#include "ray/util/util.h"

namespace ray {
namespace gcs {

inline std::ostream &operator<<(std::ostream &str, GcsServer::StorageType val) {
  switch (val) {
  case GcsServer::StorageType::IN_MEMORY:
    return str << "StorageType::IN_MEMORY";
  case GcsServer::StorageType::REDIS_PERSIST:
    return str << "StorageType::REDIS_PERSIST";
  case GcsServer::StorageType::UNKNOWN:
    return str << "StorageType::UNKNOWN";
  default:
    UNREACHABLE;
  }
}

GcsServer::GcsServer(const ray::gcs::GcsServerConfig &config,
                     instrumented_io_context &main_service)
    : config_(config),
      storage_type_(GetStorageType()),
      main_service_(main_service),
      rpc_server_(config.grpc_server_name,
                  config.grpc_server_port,
                  config.node_ip_address == "127.0.0.1",
                  ClusterID::Nil(),
                  config.grpc_server_thread_num,
                  /*keepalive_time_ms=*/RayConfig::instance().grpc_keepalive_time_ms()),
      client_call_manager_(main_service,
                           ClusterID::Nil(),
                           RayConfig::instance().gcs_server_rpc_client_thread_num()),
      raylet_client_pool_(
          std::make_shared<rpc::NodeManagerClientPool>(client_call_manager_)),
      pubsub_periodical_runner_(pubsub_io_service_),
      periodical_runner_(main_service),
      is_started_(false),
      is_stopped_(false) {
  // Init GCS table storage.
  RAY_LOG(INFO) << "GCS storage type is " << storage_type_;
  switch (storage_type_) {
  case StorageType::IN_MEMORY:
    gcs_table_storage_ = std::make_shared<InMemoryGcsTableStorage>(main_service_);
    break;
  case StorageType::REDIS_PERSIST:
    gcs_table_storage_ = std::make_shared<gcs::RedisGcsTableStorage>(GetOrConnectRedis());
    break;
  default:
    RAY_LOG(FATAL) << "Unexpected storage type: " << storage_type_;
  }

  auto on_done = [this](const ray::Status &status) {
    RAY_CHECK(status.ok()) << "Failed to put internal config";
    this->main_service_.stop();
  };

  ray::rpc::StoredConfig stored_config;
  stored_config.set_config(config_.raylet_config_list);
  RAY_CHECK_OK(gcs_table_storage_->InternalConfigTable().Put(
      ray::UniqueID::Nil(), stored_config, on_done));
  // Here we need to make sure the Put of internal config is happening in sync
  // way. But since the storage API is async, we need to run the main_service_
  // to block current thread.
  // This will run async operations from InternalConfigTable().Put() above
  // inline.
  main_service_.run();
  // Reset the main service to the initial status otherwise, the signal handler
  // will be called.
  main_service_.restart();

  // Init GCS publisher instance.
  std::unique_ptr<pubsub::Publisher> inner_publisher;
  // Init grpc based pubsub on GCS.
  // TODO: Move this into GcsPublisher.
  inner_publisher = std::make_unique<pubsub::Publisher>(
      /*channels=*/
      std::vector<rpc::ChannelType>{
          rpc::ChannelType::GCS_ACTOR_CHANNEL,
          rpc::ChannelType::GCS_JOB_CHANNEL,
          rpc::ChannelType::GCS_NODE_INFO_CHANNEL,
          rpc::ChannelType::GCS_WORKER_DELTA_CHANNEL,
          rpc::ChannelType::RAY_ERROR_INFO_CHANNEL,
          rpc::ChannelType::RAY_LOG_CHANNEL,
          rpc::ChannelType::RAY_NODE_RESOURCE_USAGE_CHANNEL,
      },
      /*periodical_runner=*/&pubsub_periodical_runner_,
      /*get_time_ms=*/[]() { return absl::GetCurrentTimeNanos() / 1e6; },
      /*subscriber_timeout_ms=*/RayConfig::instance().subscriber_timeout_ms(),
      /*publish_batch_size_=*/RayConfig::instance().publish_batch_size(),
      /*publisher_id=*/NodeID::FromRandom());

  gcs_publisher_ = std::make_shared<GcsPublisher>(std::move(inner_publisher));
}

GcsServer::~GcsServer() { Stop(); }

RedisClientOptions GcsServer::GetRedisClientOptions() const {
  return RedisClientOptions(config_.redis_address,
                            config_.redis_port,
                            config_.redis_password,
                            config_.enable_redis_ssl);
}

void GcsServer::Start() {
  // Load gcs tables data asynchronously.
  auto gcs_init_data = std::make_shared<GcsInitData>(gcs_table_storage_);
  // Init KV Manager. This needs to be initialized first here so that
  // it can be used to retrieve the cluster ID.
  InitKVManager();
  gcs_init_data->AsyncLoad([this, gcs_init_data] {
    GetOrGenerateClusterId([this, gcs_init_data](ClusterID cluster_id) {
      rpc_server_.SetClusterId(cluster_id);
      DoStart(*gcs_init_data);
    });
  });
}

void GcsServer::GetOrGenerateClusterId(
    std::function<void(ClusterID cluster_id)> &&continuation) {
  static std::string const kTokenNamespace = "cluster";
  kv_manager_->GetInstance().Get(
      kTokenNamespace,
      kClusterIdKey,
      [this, continuation = std::move(continuation)](
          std::optional<std::string> provided_cluster_id) mutable {
        if (!provided_cluster_id.has_value()) {
          ClusterID cluster_id = ClusterID::FromRandom();
          RAY_LOG(INFO) << "No existing server cluster ID found. Generating new ID: "
                        << cluster_id.Hex();
          kv_manager_->GetInstance().Put(
              kTokenNamespace,
              kClusterIdKey,
              cluster_id.Binary(),
              false,
              [cluster_id,
               continuation = std::move(continuation)](bool added_entry) mutable {
                RAY_CHECK(added_entry) << "Failed to persist new cluster ID!";
                continuation(cluster_id);
              });
        } else {
          ClusterID cluster_id = ClusterID::FromBinary(provided_cluster_id.value());
          RAY_LOG(INFO) << "Found existing server token: " << cluster_id;
          continuation(cluster_id);
        }
      });
}

void GcsServer::DoStart(const GcsInitData &gcs_init_data) {
  // Init cluster resource scheduler.
  InitClusterResourceScheduler();

  // Init gcs node manager.
  InitGcsNodeManager(gcs_init_data);

  // Init cluster task manager.
  InitClusterTaskManager();

  // Init gcs resource manager.
  InitGcsResourceManager(gcs_init_data);

  // Init synchronization service
  InitRaySyncer(gcs_init_data);

  // Init gcs health check manager.
  InitGcsHealthCheckManager(gcs_init_data);

  // Init KV service.
  InitKVService();

  // Init function manager
  InitFunctionManager();

  // Init Pub/Sub handler
  InitPubSubHandler();

  // Init RuntimeEnv manager
  InitRuntimeEnvManager();

  // Init gcs job manager.
  InitGcsJobManager(gcs_init_data);

  // Init gcs placement group manager.
  InitGcsPlacementGroupManager(gcs_init_data);

  // Init gcs actor manager.
  InitGcsActorManager(gcs_init_data);

  // Init gcs worker manager.
  InitGcsWorkerManager();

  // Init GCS task manager.
  InitGcsTaskManager();

  // Install event listeners.
  InstallEventListeners();

  // Init autoscaling manager
  InitGcsAutoscalerStateManager(gcs_init_data);

  // Start RPC server when all tables have finished loading initial
  // data.
  rpc_server_.Run();

  // Init usage stats client
  // This is done after the RPC server starts
  // since we need to know the port the rpc server listens on.
  InitUsageStatsClient();
  gcs_worker_manager_->SetUsageStatsClient(usage_stats_client_.get());
  gcs_actor_manager_->SetUsageStatsClient(usage_stats_client_.get());
  gcs_placement_group_manager_->SetUsageStatsClient(usage_stats_client_.get());
  gcs_task_manager_->SetUsageStatsClient(usage_stats_client_.get());
  RecordMetrics();

  periodical_runner_.RunFnPeriodically(
      [this] {
        RAY_LOG(INFO) << GetDebugState();
        PrintAsioStats();
      },
      /*ms*/ RayConfig::instance().event_stats_print_interval_ms(),
      "GCSServer.deadline_timer.debug_state_event_stats_print");

  global_gc_throttler_ =
      std::make_unique<Throttler>(RayConfig::instance().global_gc_min_interval_s() * 1e9);

  periodical_runner_.RunFnPeriodically(
      [this] {
        DumpDebugStateToFile();
        TryGlobalGC();
      },
      /*ms*/ RayConfig::instance().debug_dump_period_milliseconds(),
      "GCSServer.deadline_timer.debug_state_dump");

  is_started_ = true;
}

void GcsServer::Stop() {
  if (!is_stopped_) {
    RAY_LOG(INFO) << "Stopping GCS server.";
    ray_syncer_io_context_.stop();
    ray_syncer_thread_->join();
    ray_syncer_.reset();

    gcs_task_manager_->Stop();

    pubsub_handler_->Stop();
    pubsub_handler_.reset();

    // Shutdown the rpc server
    rpc_server_.Shutdown();

    kv_manager_.reset();

    is_stopped_ = true;
    if (gcs_redis_failure_detector_) {
      gcs_redis_failure_detector_->Stop();
    }

    RAY_LOG(INFO) << "GCS server stopped.";
  }
}

void GcsServer::InitGcsNodeManager(const GcsInitData &gcs_init_data) {
  RAY_CHECK(gcs_table_storage_ && gcs_publisher_);
  gcs_node_manager_ = std::make_unique<GcsNodeManager>(gcs_publisher_,
                                                       gcs_table_storage_,
                                                       raylet_client_pool_,
                                                       rpc_server_.GetClusterId());
  // Initialize by gcs tables data.
  gcs_node_manager_->Initialize(gcs_init_data);
  // Register service.
  node_info_service_.reset(
      new rpc::NodeInfoGrpcService(main_service_, *gcs_node_manager_));
  rpc_server_.RegisterService(*node_info_service_);
}

void GcsServer::InitGcsHealthCheckManager(const GcsInitData &gcs_init_data) {
  RAY_CHECK(gcs_node_manager_);
  auto node_death_callback = [this](const NodeID &node_id) {
    main_service_.post(
        [this, node_id] { return gcs_node_manager_->OnNodeFailure(node_id, nullptr); },
        "GcsServer.NodeDeathCallback");
  };

  gcs_healthcheck_manager_ =
      std::make_unique<GcsHealthCheckManager>(main_service_, node_death_callback);
  for (const auto &item : gcs_init_data.Nodes()) {
    if (item.second.state() == rpc::GcsNodeInfo::ALIVE) {
      rpc::Address remote_address;
      remote_address.set_raylet_id(item.second.node_id());
      remote_address.set_ip_address(item.second.node_manager_address());
      remote_address.set_port(item.second.node_manager_port());
      auto raylet_client = raylet_client_pool_->GetOrConnectByAddress(remote_address);
      gcs_healthcheck_manager_->AddNode(item.first, raylet_client->GetChannel());
    }
  }
}

void GcsServer::InitGcsResourceManager(const GcsInitData &gcs_init_data) {
  RAY_CHECK(cluster_resource_scheduler_ && cluster_task_manager_);
  gcs_resource_manager_ = std::make_shared<GcsResourceManager>(
      main_service_,
      cluster_resource_scheduler_->GetClusterResourceManager(),
      *gcs_node_manager_,
      kGCSNodeID,
      cluster_task_manager_);

  // Initialize by gcs tables data.
  gcs_resource_manager_->Initialize(gcs_init_data);
  // Register service.
  node_resource_info_service_.reset(
      new rpc::NodeResourceInfoGrpcService(main_service_, *gcs_resource_manager_));
  rpc_server_.RegisterService(*node_resource_info_service_);

  periodical_runner_.RunFnPeriodically(
      [this] {
        for (const auto &alive_node : gcs_node_manager_->GetAllAliveNodes()) {
          std::shared_ptr<ray::RayletClientInterface> raylet_client;
          // GetOrConnectionByID will not connect to the raylet is it hasn't been
          // connected.
          if (auto conn_opt = raylet_client_pool_->GetOrConnectByID(alive_node.first)) {
            raylet_client = *conn_opt;
          } else {
            // When not connect, use GetOrConnectByAddress
            rpc::Address remote_address;
            remote_address.set_raylet_id(alive_node.second->node_id());
            remote_address.set_ip_address(alive_node.second->node_manager_address());
            remote_address.set_port(alive_node.second->node_manager_port());
            raylet_client = raylet_client_pool_->GetOrConnectByAddress(remote_address);
          }
          if (raylet_client == nullptr) {
            RAY_LOG(ERROR) << "Failed to connect to node: " << alive_node.first
                           << ". Skip this round of pulling for resource load";
          } else {
            // GetResourceLoad will also get usage. Historically it didn't.
            raylet_client->GetResourceLoad([this](auto &status, auto &load_and_usage) {
              if (status.ok()) {
                // TODO(vitsai): Remove duplicate reporting to GcsResourceManager
                // after verifying that non-autoscaler paths are taken care of.
                // Currently, GcsResourceManager aggregates reporting from different
                // sources at different intervals, leading to an obviously inconsistent
                // view.
                //
                // Once autoscaler is completely moved to the new mode of consistent
                // per-node reporting, remove this if it is not needed anymore.
                gcs_resource_manager_->UpdateResourceLoads(load_and_usage.resources());
                gcs_autoscaler_state_manager_->UpdateResourceLoadAndUsage(
                    load_and_usage.resources());
              } else {
                RAY_LOG_EVERY_N(WARNING, 10)
                    << "Failed to get the resource load: " << status.ToString();
              }
            });
          }
        }
      },
      RayConfig::instance().gcs_pull_resource_loads_period_milliseconds(),
      "RayletLoadPulled");
}

void GcsServer::InitClusterResourceScheduler() {
  cluster_resource_scheduler_ = std::make_shared<ClusterResourceScheduler>(
      main_service_,
      scheduling::NodeID(kGCSNodeID.Binary()),
      NodeResources(),
      /*is_node_available_fn=*/
      [](auto) { return true; },
      /*is_local_node_with_raylet=*/false);
}

void GcsServer::InitClusterTaskManager() {
  RAY_CHECK(cluster_resource_scheduler_);
  cluster_task_manager_ = std::make_shared<ClusterTaskManager>(
      kGCSNodeID,
      cluster_resource_scheduler_,
      /*get_node_info=*/
      [this](const NodeID &node_id) {
        auto node = gcs_node_manager_->GetAliveNode(node_id);
        return node.has_value() ? node.value().get() : nullptr;
      },
      /*announce_infeasible_task=*/
      nullptr,
      /*local_task_manager=*/
      std::make_shared<NoopLocalTaskManager>());
}

void GcsServer::InitGcsJobManager(const GcsInitData &gcs_init_data) {
  auto client_factory = [this](const rpc::Address &address) {
    return std::make_shared<rpc::CoreWorkerClient>(address, client_call_manager_);
  };
  RAY_CHECK(gcs_table_storage_ && gcs_publisher_);
  gcs_job_manager_ = std::make_unique<GcsJobManager>(gcs_table_storage_,
                                                     gcs_publisher_,
                                                     *runtime_env_manager_,
                                                     *function_manager_,
                                                     kv_manager_->GetInstance(),
                                                     client_factory);
  gcs_job_manager_->Initialize(gcs_init_data);

  // Register service.
  job_info_service_ =
      std::make_unique<rpc::JobInfoGrpcService>(main_service_, *gcs_job_manager_);
  rpc_server_.RegisterService(*job_info_service_);
}

void GcsServer::InitGcsActorManager(const GcsInitData &gcs_init_data) {
  RAY_CHECK(gcs_table_storage_ && gcs_publisher_ && gcs_node_manager_);
  std::unique_ptr<GcsActorSchedulerInterface> scheduler;
  auto schedule_failure_handler =
      [this](std::shared_ptr<GcsActor> actor,
             const rpc::RequestWorkerLeaseReply::SchedulingFailureType failure_type,
             const std::string &scheduling_failure_message) {
        // When there are no available nodes to schedule the actor the
        // gcs_actor_scheduler will treat it as failed and invoke this handler. In
        // this case, the actor manager should schedule the actor once an
        // eligible node is registered.
        gcs_actor_manager_->OnActorSchedulingFailed(
            std::move(actor), failure_type, scheduling_failure_message);
      };
  auto schedule_success_handler = [this](std::shared_ptr<GcsActor> actor,
                                         const rpc::PushTaskReply &reply) {
    gcs_actor_manager_->OnActorCreationSuccess(std::move(actor), reply);
  };
  auto client_factory = [this](const rpc::Address &address) {
    return std::make_shared<rpc::CoreWorkerClient>(address, client_call_manager_);
  };

  RAY_CHECK(gcs_resource_manager_ && cluster_task_manager_);
  scheduler = std::make_unique<GcsActorScheduler>(
      main_service_,
      gcs_table_storage_->ActorTable(),
      *gcs_node_manager_,
      cluster_task_manager_,
      schedule_failure_handler,
      schedule_success_handler,
      raylet_client_pool_,
      client_factory,
      /*normal_task_resources_changed_callback=*/
      [this](const NodeID &node_id, const rpc::ResourcesData &resources) {
        gcs_resource_manager_->UpdateNodeNormalTaskResources(node_id, resources);
      });
  gcs_actor_manager_ = std::make_shared<GcsActorManager>(
      std::move(scheduler),
      gcs_table_storage_,
      gcs_publisher_,
      *runtime_env_manager_,
      *function_manager_,
      [this](const ActorID &actor_id) {
        gcs_placement_group_manager_->CleanPlacementGroupIfNeededWhenActorDead(actor_id);
      },
      [this](const rpc::Address &address) {
        return std::make_shared<rpc::CoreWorkerClient>(address, client_call_manager_);
      });

  // Initialize by gcs tables data.
  gcs_actor_manager_->Initialize(gcs_init_data);
  // Register service.
  actor_info_service_.reset(
      new rpc::ActorInfoGrpcService(main_service_, *gcs_actor_manager_));
  rpc_server_.RegisterService(*actor_info_service_);
}

void GcsServer::InitGcsPlacementGroupManager(const GcsInitData &gcs_init_data) {
  RAY_CHECK(gcs_table_storage_ && gcs_node_manager_);
  gcs_placement_group_scheduler_ =
      std::make_shared<GcsPlacementGroupScheduler>(main_service_,
                                                   gcs_table_storage_,
                                                   *gcs_node_manager_,
                                                   *cluster_resource_scheduler_,
                                                   raylet_client_pool_);

  gcs_placement_group_manager_ = std::make_shared<GcsPlacementGroupManager>(
      main_service_,
      gcs_placement_group_scheduler_,
      gcs_table_storage_,
      *gcs_resource_manager_,
      [this](const JobID &job_id) {
        return gcs_job_manager_->GetJobConfig(job_id)->ray_namespace();
      });
  // Initialize by gcs tables data.
  gcs_placement_group_manager_->Initialize(gcs_init_data);
  // Register service.
  placement_group_info_service_.reset(new rpc::PlacementGroupInfoGrpcService(
      main_service_, *gcs_placement_group_manager_));
  rpc_server_.RegisterService(*placement_group_info_service_);
}

GcsServer::StorageType GcsServer::GetStorageType() const {
  if (RayConfig::instance().gcs_storage() == kInMemoryStorage) {
    if (!config_.redis_address.empty()) {
      RAY_LOG(INFO) << "Using external Redis for KV storage: " << config_.redis_address
                    << ":" << config_.redis_port;
      return StorageType::REDIS_PERSIST;
    }
    return StorageType::IN_MEMORY;
  }
  if (RayConfig::instance().gcs_storage() == kRedisStorage) {
    RAY_CHECK(!config_.redis_address.empty());
    return StorageType::REDIS_PERSIST;
  }
  RAY_LOG(FATAL) << "Unsupported GCS storage type: "
                 << RayConfig::instance().gcs_storage();
  return StorageType::UNKNOWN;
}

void GcsServer::InitRaySyncer(const GcsInitData &gcs_init_data) {
  ray_syncer_ =
      std::make_unique<syncer::RaySyncer>(ray_syncer_io_context_, kGCSNodeID.Binary());
  ray_syncer_->Register(
      syncer::MessageType::RESOURCE_VIEW, nullptr, gcs_resource_manager_.get());
  ray_syncer_->Register(
      syncer::MessageType::COMMANDS, nullptr, gcs_resource_manager_.get());
  ray_syncer_thread_ = std::make_unique<std::thread>([this]() {
    boost::asio::io_service::work work(ray_syncer_io_context_);
    ray_syncer_io_context_.run();
  });
  ray_syncer_service_ = std::make_unique<syncer::RaySyncerService>(*ray_syncer_);
  rpc_server_.RegisterService(*ray_syncer_service_);
}

void GcsServer::InitFunctionManager() {
  function_manager_ = std::make_unique<GcsFunctionManager>(kv_manager_->GetInstance());
}

void GcsServer::InitUsageStatsClient() {
  usage_stats_client_ =
      std::make_unique<UsageStatsClient>("127.0.0.1:" + std::to_string(GetPort()),
<<<<<<< HEAD
                                         main_service_,
                                         rpc_server_.GetClusterId());
=======
                                         rpc_server_.GetClusterId(),
                                         main_service_);
>>>>>>> 6a7521cd
}

void GcsServer::InitKVManager() {
  // TODO (yic): Use a factory with configs
  std::unique_ptr<InternalKVInterface> instance;
  switch (storage_type_) {
  case (StorageType::REDIS_PERSIST):
    instance = std::make_unique<StoreClientInternalKV>(
        std::make_unique<RedisStoreClient>(GetOrConnectRedis()));
    break;
  case (StorageType::IN_MEMORY):
    instance =
        std::make_unique<StoreClientInternalKV>(std::make_unique<ObservableStoreClient>(
            std::make_unique<InMemoryStoreClient>(main_service_)));
    break;
  default:
    RAY_LOG(FATAL) << "Unexpected storage type! " << storage_type_;
  }

  kv_manager_ = std::make_unique<GcsInternalKVManager>(std::move(instance));
}

void GcsServer::InitKVService() {
  RAY_CHECK(kv_manager_);
  kv_service_ = std::make_unique<rpc::InternalKVGrpcService>(main_service_, *kv_manager_);
  // Register service.
  rpc_server_.RegisterService(*kv_service_, false /* token_auth */);
}

void GcsServer::InitPubSubHandler() {
  pubsub_handler_ =
      std::make_unique<InternalPubSubHandler>(pubsub_io_service_, gcs_publisher_);
  pubsub_service_ = std::make_unique<rpc::InternalPubSubGrpcService>(pubsub_io_service_,
                                                                     *pubsub_handler_);
  // Register service.
  rpc_server_.RegisterService(*pubsub_service_);
}

void GcsServer::InitRuntimeEnvManager() {
  runtime_env_manager_ = std::make_unique<RuntimeEnvManager>(
      /*deleter=*/[this](const std::string &plugin_uri, auto callback) {
        // A valid runtime env URI is of the form "protocol://hash".
        std::string protocol_sep = "://";
        auto protocol_end_pos = plugin_uri.find(protocol_sep);
        if (protocol_end_pos == std::string::npos) {
          RAY_LOG(ERROR) << "Plugin URI must be of form "
                         << "<protocol>://<hash>, got " << plugin_uri;
          callback(false);
        } else {
          auto protocol = plugin_uri.substr(0, protocol_end_pos);
          if (protocol != "gcs") {
            // Some URIs do not correspond to files in the GCS.  Skip deletion for
            // these.
            callback(true);
          } else {
            this->kv_manager_->GetInstance().Del(
                "" /* namespace */,
                plugin_uri /* key */,
                false /* del_by_prefix*/,
                [callback = std::move(callback)](int64_t) { callback(false); });
          }
        }
      });
  runtime_env_handler_ = std::make_unique<RuntimeEnvHandler>(
      main_service_,
      *runtime_env_manager_, /*delay_executor=*/
      [this](std::function<void()> task, uint32_t delay_ms) {
        return execute_after(main_service_, task, std::chrono::milliseconds(delay_ms));
      });
  runtime_env_service_ =
      std::make_unique<rpc::RuntimeEnvGrpcService>(main_service_, *runtime_env_handler_);
  // Register service.
  rpc_server_.RegisterService(*runtime_env_service_);
}

void GcsServer::InitGcsWorkerManager() {
  gcs_worker_manager_ =
      std::make_unique<GcsWorkerManager>(gcs_table_storage_, gcs_publisher_);
  // Register service.
  worker_info_service_.reset(
      new rpc::WorkerInfoGrpcService(main_service_, *gcs_worker_manager_));
  rpc_server_.RegisterService(*worker_info_service_);
}

void GcsServer::InitGcsAutoscalerStateManager(const GcsInitData &gcs_init_data) {
  RAY_CHECK(kv_manager_) << "kv_manager_ is not initialized.";
  auto v2_enabled = std::to_string(RayConfig::instance().enable_autoscaler_v2());
  RAY_LOG(INFO) << "Autoscaler V2 enabled: " << v2_enabled;

  kv_manager_->GetInstance().Put(
      kGcsAutoscalerStateNamespace,
      kGcsAutoscalerV2EnabledKey,
      v2_enabled,
      /*overwrite=*/true,
      [this, v2_enabled](bool new_value_put) {
        if (!new_value_put) {
          // NOTE(rickyx): We cannot know if an overwirte Put succeeds or fails (e.g. when
          // GCS re-started), so we just try to get the value to check if it's correct.
          // TODO(rickyx): We could probably load some system configs from internal kv
          // when we initialize GCS from restart to avoid this.
          kv_manager_->GetInstance().Get(
              kGcsAutoscalerStateNamespace,
              kGcsAutoscalerV2EnabledKey,
              [v2_enabled](std::optional<std::string> value) {
                RAY_CHECK(value.has_value()) << "Autoscaler v2 feature flag wasn't found "
                                                "in GCS, this is unexpected.";
                RAY_CHECK(*value == v2_enabled) << "Autoscaler v2 feature flag in GCS "
                                                   "doesn't match the one we put.";
              });
        }
      });

  gcs_autoscaler_state_manager_ =
      std::make_unique<GcsAutoscalerStateManager>(config_.session_name,
                                                  *gcs_node_manager_,
                                                  *gcs_actor_manager_,
                                                  *gcs_placement_group_manager_,
                                                  raylet_client_pool_);
  gcs_autoscaler_state_manager_->Initialize(gcs_init_data);

  autoscaler_state_service_.reset(new rpc::autoscaler::AutoscalerStateGrpcService(
      main_service_, *gcs_autoscaler_state_manager_));

  rpc_server_.RegisterService(*autoscaler_state_service_);
}

void GcsServer::InitGcsTaskManager() {
  gcs_task_manager_ = std::make_unique<GcsTaskManager>();
  // Register service.
  task_info_service_.reset(new rpc::TaskInfoGrpcService(gcs_task_manager_->GetIoContext(),
                                                        *gcs_task_manager_));
  rpc_server_.RegisterService(*task_info_service_);
}

void GcsServer::InstallEventListeners() {
  // Install node event listeners.
  gcs_node_manager_->AddNodeAddedListener([this](std::shared_ptr<rpc::GcsNodeInfo> node) {
    // Because a new node has been added, we need to try to schedule the pending
    // placement groups and the pending actors.
    auto node_id = NodeID::FromBinary(node->node_id());
    gcs_resource_manager_->OnNodeAdd(*node);
    gcs_placement_group_manager_->OnNodeAdd(node_id);
    gcs_actor_manager_->SchedulePendingActors();
    gcs_autoscaler_state_manager_->OnNodeAdd(*node);
    rpc::Address address;
    address.set_raylet_id(node->node_id());
    address.set_ip_address(node->node_manager_address());
    address.set_port(node->node_manager_port());

    auto raylet_client = raylet_client_pool_->GetOrConnectByAddress(address);

    if (gcs_healthcheck_manager_) {
      RAY_CHECK(raylet_client != nullptr);
      auto channel = raylet_client->GetChannel();
      RAY_CHECK(channel != nullptr);
      gcs_healthcheck_manager_->AddNode(node_id, channel);
    }
    cluster_task_manager_->ScheduleAndDispatchTasks();
  });
  gcs_node_manager_->AddNodeRemovedListener(
      [this](std::shared_ptr<rpc::GcsNodeInfo> node) {
        auto node_id = NodeID::FromBinary(node->node_id());
        const auto node_ip_address = node->node_manager_address();
        // All of the related placement groups and actors should be reconstructed when a
        // node is removed from the GCS.
        gcs_resource_manager_->OnNodeDead(node_id);
        gcs_placement_group_manager_->OnNodeDead(node_id);
        gcs_actor_manager_->OnNodeDead(node, node_ip_address);
        gcs_job_manager_->OnNodeDead(node_id);
        raylet_client_pool_->Disconnect(node_id);
        gcs_healthcheck_manager_->RemoveNode(node_id);
        pubsub_handler_->RemoveSubscriberFrom(node_id.Binary());
        gcs_autoscaler_state_manager_->OnNodeDead(node_id);
      });

  // Install worker event listener.
  gcs_worker_manager_->AddWorkerDeadListener(
      [this](std::shared_ptr<rpc::WorkerTableData> worker_failure_data) {
        auto &worker_address = worker_failure_data->worker_address();
        auto worker_id = WorkerID::FromBinary(worker_address.worker_id());
        auto node_id = NodeID::FromBinary(worker_address.raylet_id());
        auto worker_ip = worker_address.ip_address();
        const rpc::RayException *creation_task_exception = nullptr;
        if (worker_failure_data->has_creation_task_exception()) {
          creation_task_exception = &worker_failure_data->creation_task_exception();
        }
        gcs_actor_manager_->OnWorkerDead(node_id,
                                         worker_id,
                                         worker_ip,
                                         worker_failure_data->exit_type(),
                                         worker_failure_data->exit_detail(),
                                         creation_task_exception);
        gcs_placement_group_scheduler_->HandleWaitingRemovedBundles();
        pubsub_handler_->RemoveSubscriberFrom(worker_id.Binary());
        gcs_task_manager_->OnWorkerDead(worker_id, worker_failure_data);
      });

  // Install job event listeners.
  gcs_job_manager_->AddJobFinishedListener([this](const rpc::JobTableData &job_data) {
    const auto job_id = JobID::FromBinary(job_data.job_id());
    gcs_task_manager_->OnJobFinished(job_id, job_data.end_time());
    gcs_placement_group_manager_->CleanPlacementGroupIfNeededWhenJobDead(job_id);
  });

  // Install scheduling event listeners.
  if (RayConfig::instance().gcs_actor_scheduling_enabled()) {
    gcs_resource_manager_->AddResourcesChangedListener([this] {
      main_service_.post(
          [this] {
            // Because resources have been changed, we need to try to schedule the
            // pending placement groups and actors.
            gcs_placement_group_manager_->SchedulePendingPlacementGroups();
            cluster_task_manager_->ScheduleAndDispatchTasks();
          },
          "GcsServer.SchedulePendingActors");
    });

    gcs_placement_group_scheduler_->AddResourcesChangedListener([this] {
      main_service_.post(
          [this] {
            // Because some placement group resources have been committed or deleted, we
            // need to try to schedule the pending placement groups and actors.
            gcs_placement_group_manager_->SchedulePendingPlacementGroups();
            cluster_task_manager_->ScheduleAndDispatchTasks();
          },
          "GcsServer.SchedulePendingPGActors");
    });
  }
}

void GcsServer::RecordMetrics() const {
  gcs_actor_manager_->RecordMetrics();
  gcs_placement_group_manager_->RecordMetrics();
  gcs_task_manager_->RecordMetrics();
  execute_after(
      main_service_,
      [this] { RecordMetrics(); },
      std::chrono::milliseconds(RayConfig::instance().metrics_report_interval_ms() /
                                2) /* milliseconds */);
}

void GcsServer::DumpDebugStateToFile() const {
  std::fstream fs;
  fs.open(config_.log_dir + "/debug_state_gcs.txt",
          std::fstream::out | std::fstream::trunc);
  fs << GetDebugState() << "\n\n";
  fs << main_service_.stats().StatsString();
  fs.close();
}

std::string GcsServer::GetDebugState() const {
  std::ostringstream stream;
  stream << gcs_node_manager_->DebugString() << "\n\n"
         << gcs_actor_manager_->DebugString() << "\n\n"
         << gcs_resource_manager_->DebugString() << "\n\n"
         << gcs_placement_group_manager_->DebugString() << "\n\n"
         << gcs_publisher_->DebugString() << "\n\n"
         << runtime_env_manager_->DebugString() << "\n\n"
         << gcs_task_manager_->DebugString() << "\n\n";
  return stream.str();
}

std::shared_ptr<RedisClient> GcsServer::GetOrConnectRedis() {
  if (redis_client_ == nullptr) {
    redis_client_ = std::make_shared<RedisClient>(GetRedisClientOptions());
    auto status = redis_client_->Connect(main_service_);
    RAY_CHECK(status.ok()) << "Failed to init redis gcs client as " << status;

    // Init redis failure detector.
    gcs_redis_failure_detector_ =
        std::make_shared<GcsRedisFailureDetector>(main_service_, redis_client_, []() {
          RAY_LOG(FATAL) << "Redis connection failed. Shutdown GCS.";
        });
    gcs_redis_failure_detector_->Start();
  }
  return redis_client_;
}

void GcsServer::PrintAsioStats() {
  /// If periodic asio stats print is enabled, it will print it.
  const auto event_stats_print_interval_ms =
      RayConfig::instance().event_stats_print_interval_ms();
  if (event_stats_print_interval_ms != -1 && RayConfig::instance().event_stats()) {
    RAY_LOG(INFO) << "Event stats:\n\n" << main_service_.stats().StatsString() << "\n\n";
    RAY_LOG(INFO) << "GcsTaskManager Event stats:\n\n"
                  << gcs_task_manager_->GetIoContext().stats().StatsString() << "\n\n";
  }
}

void GcsServer::TryGlobalGC() {
  if (cluster_task_manager_->GetPendingQueueSize() == 0) {
    task_pending_schedule_detected_ = 0;
    return;
  }
  // Trigger global gc to solve task pending.
  // To avoid spurious triggers, only those after two consecutive
  // detections and under throttling are sent out (similar to
  // `NodeManager::WarnResourceDeadlock()`).
  if (task_pending_schedule_detected_++ > 0 && global_gc_throttler_->AbleToRun()) {
    syncer::CommandsSyncMessage commands_sync_message;
    commands_sync_message.set_should_global_gc(true);

    auto msg = std::make_shared<syncer::RaySyncMessage>();
    msg->set_version(absl::GetCurrentTimeNanos());
    msg->set_node_id(kGCSNodeID.Binary());
    msg->set_message_type(syncer::MessageType::COMMANDS);
    std::string serialized_msg;
    RAY_CHECK(commands_sync_message.SerializeToString(&serialized_msg));
    msg->set_sync_message(std::move(serialized_msg));
    ray_syncer_->BroadcastRaySyncMessage(std::move(msg));
    global_gc_throttler_->RunNow();
  }
}

}  // namespace gcs
}  // namespace ray<|MERGE_RESOLUTION|>--- conflicted
+++ resolved
@@ -558,13 +558,8 @@
 void GcsServer::InitUsageStatsClient() {
   usage_stats_client_ =
       std::make_unique<UsageStatsClient>("127.0.0.1:" + std::to_string(GetPort()),
-<<<<<<< HEAD
-                                         main_service_,
-                                         rpc_server_.GetClusterId());
-=======
                                          rpc_server_.GetClusterId(),
                                          main_service_);
->>>>>>> 6a7521cd
 }
 
 void GcsServer::InitKVManager() {
