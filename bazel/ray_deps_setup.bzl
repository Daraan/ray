--- conflicted
+++ resolved
@@ -188,13 +188,8 @@
     auto_http_archive(
         name = "cython",
         build_file = True,
-<<<<<<< HEAD
-        url = "https://github.com/cython/cython/archive/refs/tags/3.0.10.tar.gz",
-        sha256 = "00f97476cef9fcd9a89f9d2a49be3b518e1a74b91f377fe08c97fcb44bc0f7d7",
-=======
         url = "https://github.com/cython/cython/archive/refs/tags/0.29.37.tar.gz",
         sha256 = "824eb14045d85c5af677536134199dd6709db8fb0835452fd2d54bc3c8df8887",
->>>>>>> 301e723f
     )
 
     auto_http_archive(
